# %%
from training_utils import TrainingConfig, make_dataloader, set_seed, VAETrainer, count_parameters
from transformers import PreTrainedTokenizerFast

from datasets import load_from_disk

from New1D.autoencoder_kl_1d import AutoencoderKL1D

import os


config = TrainingConfig(
    num_epochs=200,  # the number of epochs to train for
    batch_size=16,
    mega_batch=1000,
    gradient_accumulation_steps=2,
    learning_rate = 1e-4,
    lr_warmup_steps = 1000,
    kl_warmup_steps = 10000,
    save_image_model_steps=1000,
    output_dir=os.path.join("output","protein-VAE-UniRef50_v10"),  # the model name locally and on the HF Hub
    total_checkpoints_limit=5,  # the maximum number of checkpoints to keep
    gradient_clip_val=5.0,
    max_len=8192,
    max_len_start=64,
    max_len_doubling_steps=50,
    ema_decay=0.9999,
    ema_update_after=1000,
    ema_update_every=10,
)
set_seed(config.seed) # Set the random seed for reproducibility

dataset = load_from_disk('/home/kkj/ProtDiffusion/datasets/testcase-UniRef50_sorted_encoded_grouped')
dataset = dataset.shuffle(config.seed)

# %%
tokenizer = PreTrainedTokenizerFast.from_pretrained("kkj15dk/protein_tokenizer")

# Split the dataset into train and temp sets using the datasets library
train_test_split_ratio = 0.2
train_val_test_split = dataset.train_test_split(test_size=train_test_split_ratio, seed=config.seed)
train_dataset = train_val_test_split['train']
temp_dataset = train_val_test_split['test']

# Split the temp set into validation and test sets using the datasets library
val_test_split_ratio = 0.5
val_test_split = temp_dataset.train_test_split(test_size=val_test_split_ratio, seed=config.seed)
val_dataset = val_test_split['train']
test_dataset = val_test_split['test']

# Check dataset lengths
print(f"Train dataset length: {len(train_dataset)}")
print(f"Validation dataset length: {len(val_dataset)}")
print(f"Test dataset length: {len(test_dataset)}")

# %%
print("num cpu cores:", os.cpu_count())
print("setting num_workers to 16")
num_workers = 16
<<<<<<< HEAD
train_dataloader = prepare_dataloader(config, train_dataset, 
                                      max_len=config.max_len_start, 
                                      num_workers=num_workers)
val_dataloader = prepare_dataloader(config, val_dataset, 
                                    max_len=config.max_len, 
                                    num_workers=num_workers)
test_dataloader = prepare_dataloader(config, test_dataset,
                                      max_len=config.max_len, 
                                      num_workers=num_workers)
=======
train_dataloader = make_dataloader(config, train_dataset, num_workers=num_workers)
val_dataloader = make_dataloader(config, val_dataset, num_workers=num_workers)
test_dataloader = make_dataloader(config, test_dataset, num_workers=num_workers)
>>>>>>> acac9278

# %%
model = AutoencoderKL1D(
    num_class_embeds=tokenizer.vocab_size,  # the number of class embeddings
    
    down_block_types=(
        "DownEncoderBlock1D",
        "DownEncoderBlock1D",
        "DownEncoderBlock1D",
        "DownEncoderBlock1D",  # a ResNet downsampling block
    ),
    up_block_types=(
        "UpDecoderBlock1D",  # a ResNet upsampling block
        "UpDecoderBlock1D",
        "UpDecoderBlock1D",
        "UpDecoderBlock1D",
    ),
    block_out_channels=(128, 256, 512, 512),  # the number of output channels for each block
    mid_block_type="UNetMidBlock1D",  # the type of the middle block
    mid_block_channels=1024,  # the number of output channels for the middle block
    mid_block_add_attention=False,  # whether to add a spatial self-attention block to the middle block
    layers_per_block=2,  # how many ResNet layers to use per UNet block
    transformer_layers_per_block=1, # how many transformer layers to use per ResNet layer. Not implemented yet.

    latent_channels=64,  # the dimensionality of the latent space

    num_attention_heads=1,  # the number of attention heads in the spatial self-attention blocks
    upsample_type="conv", # the type of upsampling to use, either 'conv' (and nearest neighbor) or 'conv_transpose'
    act_fn="swish",  # the activation function to use
)
count_parameters(model) # Count the parameters of the model and print

Trainer = VAETrainer(model, 
                     tokenizer, 
                     train_dataloader, 
                     val_dataloader, 
                     config, 
                     test_dataloader)

# %%
Trainer.train_loop()<|MERGE_RESOLUTION|>--- conflicted
+++ resolved
@@ -57,21 +57,15 @@
 print("num cpu cores:", os.cpu_count())
 print("setting num_workers to 16")
 num_workers = 16
-<<<<<<< HEAD
-train_dataloader = prepare_dataloader(config, train_dataset, 
+train_dataloader = make_dataloader(config, train_dataset, 
                                       max_len=config.max_len_start, 
                                       num_workers=num_workers)
-val_dataloader = prepare_dataloader(config, val_dataset, 
+val_dataloader = make_dataloader(config, val_dataset, 
                                     max_len=config.max_len, 
                                     num_workers=num_workers)
-test_dataloader = prepare_dataloader(config, test_dataset,
+test_dataloader = make_dataloader(config, test_dataset,
                                       max_len=config.max_len, 
                                       num_workers=num_workers)
-=======
-train_dataloader = make_dataloader(config, train_dataset, num_workers=num_workers)
-val_dataloader = make_dataloader(config, val_dataset, num_workers=num_workers)
-test_dataloader = make_dataloader(config, test_dataset, num_workers=num_workers)
->>>>>>> acac9278
 
 # %%
 model = AutoencoderKL1D(
