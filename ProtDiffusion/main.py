--- conflicted
+++ resolved
@@ -9,17 +9,10 @@
 import os
 
 config = TrainingConfig(
-<<<<<<< HEAD
     num_epochs=10,  # the number of epochs to train for
     batch_size=32,
     save_image_model_steps=100,
     output_dir=os.path.join("output","protein-VAE-UniRef50-15-swish-conv"),  # the model name locally and on the HF Hub
-=======
-    num_epochs=1,  # the number of epochs to train for
-    batch_size=16,
-    save_image_model_steps=1000,
-    output_dir=os.path.join("output","protein-VAE-UniRef50"),  # the model name locally and on the HF Hub
->>>>>>> 6d216507
     total_checkpoints_limit=5,  # the maximum number of checkpoints to keep
     max_len=512,
 )
