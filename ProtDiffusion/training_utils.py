# %%
import torch
import torch.nn as nn
import torch.nn.functional as F
from torch.utils.data import DataLoader, Sampler
import torch.multiprocessing as mp
from ema_pytorch import EMA

from diffusers.optimization import get_cosine_schedule_with_warmup, get_constant_schedule_with_warmup
from diffusers.schedulers import KarrasDiffusionSchedulers
from datasets import Dataset

import os
import numpy as np
import gc
from copy import deepcopy

from dataclasses import dataclass
from typing import Optional, Union, List

from transformers import PreTrainedTokenizerFast
import random

from accelerate import Accelerator
from accelerate.utils import ProjectConfiguration

from Bio import SeqIO
from Bio.Seq import Seq
from Bio.SeqRecord import SeqRecord

from tqdm import tqdm

import ot

from .models.autoencoder_kl_1d import AutoencoderKL1D
from .models.vae import EncoderKLOutput1D
from .models.dit_transformer_1d import DiTTransformer1DModel
from .models.pipeline_protein import ProtDiffusionPipeline, logits_to_token_ids
from .visualization_utils import make_logoplot

# Set a random seed in a bunch of different places
def set_seed(seed: int = 42) -> None:
    """
    Set the random seed for reproducibility.

    Args:
        seed (int): The random seed to set.

    Returns:
        None
    """
    np.random.seed(seed)
    random.seed(seed)
    torch.manual_seed(seed)
    torch.cuda.manual_seed_all(seed)
    # When running on the CuDNN backend, two further options must be set
    torch.backends.cudnn.deterministic = True
    torch.backends.cudnn.benchmark = False

    print(f"Random seed set as {seed}")

@dataclass
class VAETrainingConfig:
    batch_size: int = 64  # the batch size
    mega_batch: int = 1000 # how many batches to use for batchsampling
    num_epochs: int = 1  # the number of epochs to train the model
    gradient_accumulation_steps: int = 2  # the number of steps to accumulate gradients before taking an optimizer step
    learning_rate: float = 1e-4  # the learning rate
    lr_warmup_steps:int  = 1000
    save_image_model_steps:int  = 1000
    mixed_precision: str = "fp16"  # `no` for float32, `fp16` for automatic mixed precision
    optimizer: str = "AdamW"  # the optimizer to use, choose between `AdamW`, `Adam`, `SGD`, and `Adamax`
    SGDmomentum: float = 0.9
    output_dir: str = os.path.join("output","test")  # the model name locally and on the HF Hub
    pad_to_multiple_of: int = 16 # should be a multiple of 2 for each layer in the VAE.
    max_len: int = 512  # truncation of the input sequence
    max_len_start: Optional[int] = 64  # the starting length of the input sequence
    max_len_doubling_steps: Optional[int] = 100000  # the number of steps to double the input sequence length

    class_embeddings_concat = False  # whether to concatenate the class embeddings to the time embeddings

    push_to_hub = False  # Not implemented yet. Whether to upload the saved model to the HF Hub
    hub_model_id = "kkj15dk/protein-VAE"  # the name of the repository to create on the HF Hub
    hub_private_repo = False
    overwrite_output_dir = False  # overwrite the old model when re-running the notebook
    seed: int = 42

    automatic_checkpoint_naming: bool = True  # whether to automatically name the checkpoints
    total_checkpoints_limit: int = 5  # the total limit of checkpoints to save

    cutoff: Optional[float] = None # cutoff for when to predict the token given the logits, and when to assign the unknown token 'X' to this position
    skip_special_tokens = False # whether to skip the special tokens when writing the evaluation sequences
    kl_weight: float = 0.1 # the weight of the KL divergence in the loss function
    kl_warmup_steps: Optional[int] = None # the number of steps to warm up the KL divergence weight

    gradient_clip_val: Optional[float] = 5.0  # the value to clip the gradients to
    weight_decay: float = 0.01 # weight decay for the optimizer
    ema_decay: float = 0.9999 # the decay rate for the EMA
    ema_update_after: int = 1000 # the number of steps to wait before updating the EMA
    ema_update_every: int = 1 # the number of steps to wait before updating the EMA

    def __init__(self, **kwargs):
        for k, v in kwargs.items():
            setattr(self, k, v)

        if not self.overwrite_output_dir and os.path.exists(self.output_dir):
            raise ValueError("Output directory already exists. Set `config.overwrite_output_dir` to `True` to overwrite it.")
        
        if self.push_to_hub:
            raise NotImplementedError("Pushing to the HF Hub is not implemented yet")
        
        assert self.optimizer in ["AdamW", "Adam", "SGD", "Adamax"], "Invalid optimizer, choose between `AdamW`, `Adam`, `SGD`, and `Adamax`"
        assert self.mixed_precision in ["no", "fp16"], "Invalid mixed precision setting, choose between `no` and `fp16`" # TODO: implement fully
        assert self.max_len % self.pad_to_multiple_of == 0, "The maximum length of the input sequence must be a multiple of the pad_to_multiple_of parameter."
        assert self.max_len_start is None or self.max_len_start % self.pad_to_multiple_of == 0, "The starting length of the input sequence must be a multiple of the pad_to_multiple_of parameter."

        if self.max_len_start is not None:
            assert self.max_len_start <= self.max_len, "The starting length of the input sequence must be less than or equal to the maximum length of the input sequence, or None."


def count_parameters(model):
    n_params = sum(p.numel() for p in model.parameters() if p.requires_grad)
    print(f"Model has {n_params} trainable parameters")
    return n_params

def round_length(length: int, pad: int = 2, rounding: int = 16) -> int:
    '''
    Round the length to the nearest multiple of 16.
    '''
    return int(np.ceil((length + pad) / rounding) * rounding)

def calculate_stats(averages: List[int], standard_deviations: List[int], num_elements: List[int]):
    '''
    Calculate the mean and standard deviation of the latent space.
    '''
    summation = 0
    for average, n in zip(averages, num_elements):
        summation += average * n
    mu = summation / sum(num_elements)

    variance = 0
    for sd, n in zip(standard_deviations, num_elements):
        variance += sd ** 2 * (n-1)
    standard_dev = np.sqrt(variance / (sum(num_elements) - len(num_elements))) # TODO: Check if this is correct, maybe it should be -1 instead of -len(residues_in_group)

    return mu, standard_dev

def reorder_noise_for_OT(latent: torch.Tensor, noise: torch.Tensor, debug: bool = False
    ) -> torch.Tensor: # TODO: make the for loop faster (AKA, don't use a for loop, you dingus)
    '''
    Reorder the noise tensor to have pairings for optimal transport with respect to the latent tensor.
    returns the noise tensor reordered.
    '''
    B, C, L = latent.shape

    xs = latent.view(B, -1)
    xt = noise.view(B, -1)

    a, b = torch.ones((B,)) / B, torch.ones((B,)) / B  # uniform distribution on samples

    # loss matrix
    M = ot.dist(xs, xt)
    G0 = ot.emd(a, b, M)
    bool_g = (G0*B).to(dtype=torch.bool)

    sorted_xt = torch.zeros_like(xt)
    for i in range(B):
            for j in range(B):
                if bool_g[i, j]:
                    sorted_xt[i] = xt[j]

    noise = sorted_xt.view(B, C, L)
    return noise

def make_clustered_dataloader(batch_size: int,
                              mega_batch: int,
                              dataset: Dataset,
                              tokenizer: PreTrainedTokenizerFast,
                              max_len: int,
                              id_key: str = 'id',
                              length_key: str = 'length',
                              label_key: str = 'label',
                              sequence_key: str = 'sequence',
                              pad_to_multiple_of: int = 16,
                              drop_last: bool = False,
                              num_workers: int = 1,
                              seed: int = 42,
                              shuffle: bool = True,
) -> DataLoader:

    sampler = BatchSampler(dataset,
                           tokenizer,
                           batch_size,
                           mega_batch,
                           max_length=max_len,
                           id_key=id_key,
                           length_key=length_key,
                           label_key=label_key,
                           sequence_key=sequence_key,
                           pad_to_multiple_of=pad_to_multiple_of,
                           drop_last=drop_last,
                           num_workers=num_workers,
                           seed=seed,
                           shuffle=shuffle,
    )

    clustered_dataset = ClusteredDataset(dataset, 
                                        id_key=id_key,
                                        length_key=length_key,
                                        label_key=label_key,
                                        sequence_key=sequence_key,
                                        pad_to_multiple_of=pad_to_multiple_of,
    )

    dataloader = DataLoader(clustered_dataset,
                            batch_sampler=sampler, 
                            collate_fn=sampler.collate_fn,
                            num_workers=num_workers,
    )
    return dataloader

# def make_normal_dataloader(config: VAETrainingConfig,
#                         dataset: Dataset,
#                         tokenizer: PreTrainedTokenizerFast,
#                         max_len: int,
#                         id_key: str = 'id',
#                         length_key: str = 'length',
#                         label_key: str = 'label',
#                         sequence_key: str = 'sequence',
#                         pad_to_multiple_of: int = 16,
#                         drop_last: bool = False,
#                         num_workers: int = 1,
#                         generator: Optional[torch.Generator] = None,
# ) -> DataLoader:

#     sampler = BatchSampler(dataset,
#                            tokenizer,
#                            config.batch_size,
#                            config.mega_batch,
#                            max_length=max_len,
#                            id_key=id_key,
#                            length_key=length_key,
#                            label_key=label_key,
#                            sequence_key=sequence_key,
#                            pad_to_multiple_of=pad_to_multiple_of,
#                            drop_last=drop_last,
#                            num_workers=num_workers,
#                            generator=generator,
#     )

#     clustered_dataset = ClusteredDataset(dataset, 
#                                          id_key=id_key,
#                                          length_key=length_key,
#                                          label_key=label_key,
#                                          sequence_key=sequence_key,
#                                          pad_to_multiple_of=pad_to_multiple_of,
#     )

#     dataloader = DataLoader(clustered_dataset,
#                             batch_sampler=sampler, 
#                             collate_fn=sampler.collate_fn,
#                             num_workers=num_workers,
#                             generator=generator,
#     )
#     return dataloader

class ClusteredDataset(Dataset):
    '''
    Create a custom dataset for the clustered dataset.
    The dataset is a dictionary with the identifier as the key, and the value is a dictionary with the label, list of sequences, and list of lengths.
    '''
    def __init__(self, dataset, 
                 id_key: str = 'id',
                 length_key: str = 'lengths',
                 label_key: str = 'label',
                 sequence_key: str = 'sequence',
                 pad_to_multiple_of: int = 16,
    ):
        self.dataset = dataset
        self.id_key = id_key
        self.length_key = length_key
        self.label_key = label_key
        self.sequence_key = sequence_key
        self.pad_to_multiple_of = pad_to_multiple_of

    def __len__(self):
        return len(self.dataset)

    def __getitem__(self, idx: Union[List[List[int]], torch.Tensor]): # Way too convoluted, I'm sorry.
        '''
        Get a sample from the dataset. Using two indices, the first index is the cluster index, and the second index is the sample index.
        
        If you choose a single index, or a list of single integers it will return the entire cluster.
        '''

        if torch.is_tensor(idx):
            idx = idx.tolist()

        assert isinstance(idx, List), "The index must be a list"
        assert all(isinstance(i, List) for i in idx), "The index must be a list of lists"
        assert all(len(i) == 2 for i in idx), "The index must be a list of lists with two elements"
        assert all(isinstance(i, int) for pair in idx for i in pair), "The elements of the index must be integers"

        clusterindex = [pair[0] for pair in idx]
        sampleindex = [pair[1] for pair in idx]

        data = self.dataset[clusterindex]

        id = data[self.id_key].astype(np.string_)
        length = []
        label = []
        sequence = []
        
        for i in range(len(idx)):
            sampleindex_i = sampleindex[i]
            length.append(data[self.length_key][i][sampleindex_i])
            label.append(data[self.label_key][i][sampleindex_i])
            sequence.append(data[self.sequence_key][i][sampleindex_i])
        
        length = np.array(length)
        label = np.array(label)
        sequence = np.array(sequence)

        out = {'id': id, 'length': length, 'label': label, 'sequence': sequence}

        return out

class BatchSampler(Sampler): 
    '''
    BatchSampler for variable length sequences, batching by similar lengths, to prevent excessive padding.
    '''
    def __init__(self, 
                 dataset: Dataset, 
                 tokenizer: PreTrainedTokenizerFast,
                 batch_size: int, 
                 mega_batch_size: int, 
                 max_length: Optional[int] = None,
                 id_key: str = 'id',
                 length_key: str = 'length',
                 label_key: str = 'label',
                 sequence_key: str = 'input_ids',
                 pad_to_multiple_of: int = 16,
                 drop_last: bool = True,
                 num_workers: int = 1,
                 seed: int = 42,
                 shuffle: bool = True,
    ):
        self.tokenizer = tokenizer
        self.batch_size = batch_size
        self.mega_batch_size = mega_batch_size
        self.drop_last = drop_last
        self.max_length = max_length
        self.id_key = id_key
        self.length_key = length_key
        self.label_key = label_key
        self.sequence_key = sequence_key
        self.pad_to_multiple_of = pad_to_multiple_of
        self.dataset = dataset
        self.num_workers = num_workers
        self.seed = seed
        self.generator = torch.Generator().manual_seed(seed)
        self.shuffle = shuffle

    def process_sequence(self,
                     sequence: str,
                     bos_token: str = "[",
                     eos_token: str = "]",
                     pad_token: str = "-",
    ) -> str:
        '''
        Process the sequence by adding the bos and eos tokens, and padding it to a multiple of 16 (or what the variable is set to in the round_kength).
        Return the sequence and the length of the sequence.
        '''
        seq_len = round_length(len(sequence))
        sequence = bos_token + sequence + eos_token
        len_diff = seq_len - len(sequence)
        if len_diff == 0:
            return sequence
        rand_int = torch.randint(0, len_diff, (1,), generator=self.generator).item()
        sequence = pad_token * rand_int + sequence + pad_token * (len_diff - rand_int)

        return sequence

    def collate_fn(self, batch):
        '''
        Collate function for the DataLoader.
        Takes dictionary with the keys id_key, length_key, label_key, and sequence_key.
        The length key has to be already rounded to the amount the sequence will be padded to.
        This has to be done as this value is also needed in the BatchSampler, so th elength has to be precomputed when making the dataset. See convert_csv_to_dataset.py for an example.
        The value of each key is a list.
        Returns a dictionary with the keys 'id', 'label', and 'sequence'.
        '''

        # assert all(item[self.length_key] % self.pad_to_multiple_of == 0 for item in batch), "The length_key values of the sequences must be a multiple of the pad_to_multiple_of parameter." #TODO: Could be commented out and made an assertion on the dataset level.

        length_list = [item[self.length_key] for item in batch]
        sample_max_len = max(length_list)
        max_length_cap = self.max_length

        if max_length_cap is not None:
            max_len = min(sample_max_len, max_length_cap)
        else:
            max_len = sample_max_len

        id_list = []
        seq_list = []
        label_list = []

        for i, item in enumerate(batch):
            # id
            id = str(item[self.id_key], encoding = 'utf-8')
            id_list.append(id)

            # label
            label_list.append(item[self.label_key])

            # sequence
            seq = item[self.sequence_key]
            seq = str(seq, encoding='utf-8')
            seq = self.process_sequence(seq)
            seq_len = item[self.length_key]

            if seq_len > max_len:
                index = torch.randint(0, seq_len - max_len, (1,), generator=self.generator).item()
                seq_list.append(seq[index:index+max_len])
            else:
                seq_list.append(seq)

        tokenized = self.tokenizer(seq_list,
                        padding=True,
                        truncation=False, # We truncate the sequences beforehand
                        return_token_type_ids=False,
                        return_attention_mask=True,
                        return_tensors="pt",
        )
        input_ids = tokenized['input_ids']
        attention_mask = tokenized['attention_mask'].to(dtype=torch.bool) # Attention mask should be bool for scaled_dot_product_attention
        label = torch.tensor(label_list)
        length = torch.tensor(length_list)
        id = np.array(id_list).astype(np.string_)

        return {
            'id': id, 
            'label': label,
            # 'sequence': sequence,
            'length': length,
            'input_ids': input_ids,
            'attention_mask': attention_mask,
        }

    def get_lengths(self, indices, return_dict, process_id):
        return_dict[process_id] = self.dataset[indices][self.length_key]

    def __iter__(self):

        # If shuffle is false, we remake the generator each epoch for deterministic val loaders
        if self.shuffle == False:
            self.generator = torch.Generator().manual_seed(self.seed)

        size = len(self.dataset)

        indices = torch.randperm(size, generator=self.generator)

        step = self.mega_batch_size * self.batch_size
        for i in range(0, size, step):
            pool_indices = indices[i:i+step]

            # New implementation
            # Use torch.multiprocessing to get lengths
            manager = mp.Manager()
            return_dict = manager.dict()
            processes = []
            chunk_size = step // self.num_workers
            chunks = [pool_indices[j:j + chunk_size] for j in range(0, step, chunk_size)]

            for process_id, chunk in enumerate(chunks):
                p = mp.Process(target=self.get_lengths, args=(chunk, return_dict, process_id))
                p.start()
                processes.append(p)

            for p in processes:
                p.join()
            
            # Retrieve results in order
            pool_lenlists = [lenlist for process_id in sorted(return_dict.keys()) for lenlist in return_dict[process_id]]

            # # New implementation
            lengths = torch.zeros((len(pool_indices),), dtype=torch.int64) # lengths of the sequences
            sample_indices = -1 * torch.ones((len(pool_indices),), dtype=torch.int64) # the indices of the samples in the clusters

            for i, lenlist in enumerate(pool_lenlists):
                sample_randint = torch.randint(0, len(lenlist), (1,), generator=self.generator).item()
                
                # Set the lengths
                lengths[i] = lenlist[sample_randint]

                # Set the indices
                sample_indices[i] = sample_randint

            # Sort the lengths
            sorted_lengths, sorted_indices = torch.sort(lengths)

            # Use the sorted indices to sort the pool_indices and sample_indices by the lengths retrieved
            pool_sample_indices = torch.cat((pool_indices.unsqueeze(1), sample_indices.unsqueeze(1)), dim=1) # len(pool_indices) * (cluster_id, sample_id)
            pool = pool_sample_indices[sorted_indices] # of shape (len(pool_indices), 2)

            # # Old implementation
            # sample_indices = [torch.randint(0, len(lenlist), (1,), generator=self.generator) for lenlist in pool_lengths]
            # pool_lengths = [lenlist[index] for lenlist, index in zip(pool_lengths, sample_indices)] # list of lengths

            # # Zip indices with sample indices and sort by length more efficiently
            # pool = list(zip(pool_lengths, pool_indices, sample_indices))
            # pool.sort(key=lambda x: x[0])

            # pool = [(pool_id, sample_id) for _, pool_id, sample_id in pool]


            mega_batch_indices = torch.randperm((pool.shape[0] // self.batch_size) + 1, generator=self.generator)
            for j in mega_batch_indices:
                if self.drop_last and j + self.batch_size > pool.shape[0]: # drop the last batch if it's too small
                    continue

                batch = pool[j:j+self.batch_size] # (pool_id, sample_id). First is the id of the cluster, second is the id of the sample in the cluster.

                yield batch

    def __len__(self):
        if self.drop_last:
            return len(self.dataset) // self.batch_size
        else:
            return (len(self.dataset) + self.batch_size - 1) // self.batch_size

@dataclass
class TrainingVariables:
    Epoch: int = 0
    global_step: int = 0
    val_loss: float = float("inf")
    max_len_start: int = 0

    def state_dict(self):
        return self.__dict__
    
    def load_state_dict(self, state_dict):
        self.__dict__.update(state_dict)

class VAETrainer:
    def __init__(self, 
                 model: AutoencoderKL1D, 
                 tokenizer: PreTrainedTokenizerFast, 
                 train_dataloader: DataLoader, 
                 val_dataloader: DataLoader, 
                 config: VAETrainingConfig, 
                 test_dataloader: DataLoader = None,
                 training_variables: Optional[TrainingVariables] = None,
        ):
        self.tokenizer = tokenizer
        self.config = config
        self.training_variables = training_variables or TrainingVariables()
        self.accelerator_config = ProjectConfiguration(
            project_dir=self.config.output_dir,
            logging_dir=os.path.join(self.config.output_dir, "logs"),
            automatic_checkpoint_naming=self.config.automatic_checkpoint_naming,
            total_limit=self.config.total_checkpoints_limit, # Limit the total number of checkpoints
        )
        self.accelerator = Accelerator(
            project_config=self.accelerator_config,
            mixed_precision=self.config.mixed_precision,
            gradient_accumulation_steps=self.config.gradient_accumulation_steps,
            log_with="tensorboard",
        )

        if config.optimizer == "Adam":
            optimizer = torch.optim.Adam(model.parameters(), lr=config.learning_rate, weight_decay=config.weight_decay)
        elif config.optimizer == "AdamW":
            optimizer = torch.optim.AdamW(model.parameters(), lr=config.learning_rate, weight_decay=config.weight_decay)
        elif config.optimizer == "Adamax":
            optimizer = torch.optim.Adamax(model.parameters(), lr=config.learning_rate, weight_decay=config.weight_decay)
        elif config.optimizer == "SGD":
            assert config.SGDmomentum is not None, "SGD requires a momentum value"
            optimizer = torch.optim.SGD(model.parameters(), lr=config.learning_rate, weight_decay=config.weight_decay, momentum=config.SGDmomentum)
        else:
            raise ValueError("Invalid optimizer, choose between `AdamW`, `Adam`, `SGD`, and `Adamax`")

        lr_scheduler = get_cosine_schedule_with_warmup(
            optimizer=optimizer,
            num_warmup_steps=config.lr_warmup_steps,
            num_training_steps=(len(train_dataloader) * config.num_epochs // config.gradient_accumulation_steps),
        )
        # Prepare everything
        # There is no specific order to remember, you just need to unpack the
        # objects in the same order you gave them to the prepare method.
        self.model, self.optimizer, self.train_dataloader, self.test_dataloader, self.val_dataloader, self.lr_scheduler = self.accelerator.prepare(
            model, optimizer, train_dataloader, test_dataloader, val_dataloader, lr_scheduler
        )
        self.accelerator.register_for_checkpointing(self.training_variables)

        # Retrieve variables set in the dataloader
        self.pad_to_multiple_of = self.train_dataloader.dataset.pad_to_multiple_of
        self.seq_key = self.train_dataloader.dataset.sequence_key
        self.label_key = self.train_dataloader.dataset.label_key

    def update_max_len(self):
        if self.training_variables.max_len_start < self.config.max_len:
            self.training_variables.max_len_start *= 2
            self.training_variables.max_len_start = min(self.training_variables.max_len_start, self.config.max_len) # To not have an int exploding to infinity in the background
            max_len = min(self.training_variables.max_len_start, self.config.max_len)
            print(f"Updating max_len to {max_len}")
            self.train_dataloader.batch_sampler.max_length = max_len

    def scale_gradients(self, 
                        m: nn.Module, 
                        n_tokens: int = 1, 
    ):
        '''
        Scale the gradients by dividing by the amount of tokens. Necessary for gradient accumulation with different length batches.
        '''

        for p in m.parameters():
            if p.requires_grad and p.grad is not None:
                p.grad.data = p.grad.data / n_tokens

    @torch.no_grad()
    def evaluate(self,
                 model: AutoencoderKL1D,
    ) -> dict:
        model.eval()
        test_dir = os.path.join(self.config.output_dir, "samples")
        os.makedirs(test_dir, exist_ok=True)

        running_loss = 0.0
        running_loss_ce = 0.0
        running_loss_kl = 0.0
        num_correct_residues = 0
        total_residues = 0
        latent_data = []
        name = f"step_{self.training_variables.global_step//1:08d}"

        progress_bar = tqdm(total=len(self.val_dataloader), disable=True) #not self.accelerator.is_local_main_process)
        progress_bar.set_description(f"Evaluating {name}")

        for i, batch in enumerate(self.val_dataloader):

            input_ids = batch['input_ids']
            attention_mask = batch['attention_mask']
            length = batch['length']

            output = model(sample = input_ids,
                           attention_mask = attention_mask,
                           sample_posterior = True, # Could be set to False in inference. This will take the mode of the latent dist TODO: should sample_posterior be true or false?
            )

            ce_loss, kl_loss = model.loss_fn(output, input_ids)
            loss = ce_loss + kl_loss * self.config.kl_weight
            running_loss_ce += ce_loss.item()
            running_loss_kl += kl_loss.item()
            running_loss += loss.item()
            running_loss_ce += ce_loss.item()
            running_loss_kl += kl_loss.item()
            
            if i == 0 and self.accelerator.is_main_process: # save the first sample each evaluation as a logoplot
                logoplot_sample = output.sample[0]
                # remove the padding
                logoplot_sample_len = length[0]
                logoplot_sample = logoplot_sample[:,:logoplot_sample_len]
                logoplot_sample_id = str(batch['id'][0], encoding='ut-8')
                probs = F.softmax(logoplot_sample, dim=0).cpu().numpy()
                pool = mp.Pool(1)
                pool.apply_async(make_logoplot, 
                                args=(
                                    probs, 
                                    logoplot_sample_id, 
                                    f"{test_dir}/{name}_probs_{logoplot_sample_id}.png", 
                                    self.tokenizer.decode(range(self.tokenizer.vocab_size)),
                                ),
                                error_callback=lambda e: print(e),
                                callback=lambda _: pool.close(),
                )
                gc.collect()

            token_ids_pred = logits_to_token_ids(output.sample, self.tokenizer, cutoff=self.config.cutoff)

            token_ids_correct = ((input_ids == token_ids_pred) & (attention_mask == 1)).long()
            num_residues = torch.sum(attention_mask, dim=1).long()

            num_correct_residues += token_ids_correct.sum().item()
            total_residues += num_residues.sum().item()

            # get the latent space data
            latent = output.latent_dist.sample() # TODO: sample or mode?
            mask = output.attention_masks[-1].unsqueeze(1).expand_as(latent)
            data = latent[mask].tolist()
            latent_data.extend(data)

            # Decode the predicted sequences, and remove zero padding
            seqs_pred = self.tokenizer.batch_decode(token_ids_pred, skip_special_tokens=self.config.skip_special_tokens)
            seqs_lens = length

            # Remove the padding from the sequences
            seqs_pred = [seq[:i] for seq, i in zip(seqs_pred, seqs_lens)]

            # Save all samples as a FASTA file
            seq_record_list = [SeqRecord(Seq(seq), id=str(batch['id'][i], encoding='utf-8'), 
                            description=
                            f"label: {batch[self.label_key][i]} acc: {token_ids_correct[i].sum().item() / num_residues[i].item():.3f}")
                            for i, seq in enumerate(seqs_pred)]

            with open(f"{test_dir}/{name}.fa", "a") as f:
                SeqIO.write(seq_record_list, f, "fasta")

            progress_bar.update(1)

        # Calculate statistics for the validation set
        mu = np.mean(latent_data)
        std = np.std(latent_data)
        model.scaling_factor = 1/std # Set the scaling factor for the VAE to be 1/std, so that the latent space is normalized sd=1

        acc = num_correct_residues / total_residues
        log_loss = running_loss / len(self.val_dataloader)
        log_loss_ce = running_loss_ce / len(self.val_dataloader)
        log_loss_kl = running_loss_kl / len(self.val_dataloader)
        print(f"{name}, val_loss: {log_loss:.4f}, val_accuracy: {acc:.4f}, val_mu: {mu:.4f}, val_std: {std:.4f}")
        logs = {"val_loss": log_loss, 
                "val_ce_loss": log_loss_ce, 
                "val_kl_loss": log_loss_kl,
                "val_acc": acc,
                "val_mu": mu,
                "val_std": std,
                }
        gc.collect()
        return logs

    def train(self, from_checkpoint: Optional[Union[str, os.PathLike]] = None):

        # start the loop
        if self.accelerator.is_main_process:
            self.ema = EMA(self.model, 
                           beta = self.config.ema_decay, 
                           update_after_step = self.config.ema_update_after,
                           update_every = self.config.ema_update_every
            )
            self.ema.to(self.accelerator.device)
            self.accelerator.register_for_checkpointing(self.ema)

            # Create the output directory
            if not os.path.exists(self.config.output_dir):
                os.makedirs(self.config.output_dir, exist_ok=False)
            elif not self.config.overwrite_output_dir:
                raise ValueError("Output directory already exists. Set `config.overwrite_output_dir` to `True` to overwrite it.")
            else:
                raise NotImplementedError(f'Overwriting the output directory {self.config.output_dir} is not implemented yet, please delete the directory manually.')
                
            if self.config.push_to_hub:
                raise NotImplementedError("Pushing to the HF Hub is not implemented yet")
            
            # Start the logging
            self.accelerator.init_trackers(
                project_name=self.accelerator_config.logging_dir,
                config=vars(self.config),
            )

            # load the checkpoint if it exists
            if from_checkpoint is None:
                skipped_dataloader = self.train_dataloader
                starting_epoch = 0
                self.training_variables.global_step = 0
                self.training_variables.val_loss = float("inf")
                self.training_variables.max_len_start = self.config.max_len_start
            else:
                self.accelerator.load_state(input_dir=from_checkpoint)
                # Skip the first batches
                starting_epoch = self.training_variables.global_step // len(self.train_dataloader)
                batches_to_skip = self.training_variables.global_step % len(self.train_dataloader)
                skipped_dataloader = self.accelerator.skip_first_batches(self.train_dataloader, batches_to_skip)
                print(f"Loaded checkpoint from {from_checkpoint}")
                print(f"Starting from epoch {starting_epoch}")
                print(f"Starting from step {self.training_variables.global_step}")
                print(f"Skipping {batches_to_skip} batches (randomly)")
                print(f"Current validation loss: {self.training_variables.val_loss}")
                print(f"Current max length: {self.training_variables.max_len_start}")

        # Now you train the model
        self.model.train()
        n_tokens = 0
        for epoch in range(starting_epoch, self.config.num_epochs):

            if epoch == starting_epoch:
                dataloader = skipped_dataloader
            else:
                dataloader = self.train_dataloader

            progress_bar = tqdm(total=len(dataloader), disable=True) #not self.accelerator.is_local_main_process)
            progress_bar.set_description(f"Epoch {epoch}")

            for step, batch in enumerate(dataloader):

                input_ids = batch['input_ids']
                attention_mask = batch['attention_mask']

                # Gradient accumulation
                with self.accelerator.accumulate(self.model):
                    input = input_ids.to(self.accelerator.device)
                    attention_mask = attention_mask.to(self.accelerator.device)

                    n_tokens += attention_mask.sum()

                    # Forward pass
                    output = self.model(sample = input,
                                        attention_mask = attention_mask,
                                        sample_posterior = True, # Should be set to true in training
                    )

                    # Loss calculation
                    ce_loss, kl_loss = self.model.loss_fn(output, input) 
                    kl_weight = self.config.kl_weight * min(1.0, self.training_variables.global_step / (self.config.kl_warmup_steps * self.config.gradient_accumulation_steps))
                    loss = ce_loss + kl_loss * kl_weight
                    loss_back = loss * attention_mask.sum() # https://www.reddit.com/r/MachineLearning/comments/1acbzrx/d_gradient_accumulation_should_not_be_used_with/

                    # Backward pass
                    self.accelerator.backward(loss_back)

                    # Gradient clipping and gradient scaling for gradient accumulation with different length batches
                    if self.accelerator.sync_gradients:
                        self.scale_gradients(self.model, n_tokens)
                        n_tokens = 0
                        if self.config.gradient_clip_val is not None:
                            self.accelerator.clip_grad_norm_(self.model.parameters(), self.config.gradient_clip_val)

                    # Update the model
                    self.optimizer.step()
                    self.lr_scheduler.step()
                    self.optimizer.zero_grad()
                    if self.accelerator.sync_gradients:
                        self.ema.update()

                # Log the progress
                progress_bar.update(1)
                logs = {"train_loss": loss.detach().item(), 
                        "train_ce_loss": ce_loss.detach().item(), 
                        "train_kl_loss": kl_loss.detach().item(), 
                        "kl_weight": kl_weight,
                        "lr": self.lr_scheduler.get_last_lr()[0], 
                        "step": self.training_variables.global_step,
                }
                progress_bar.set_postfix(**logs)
                self.accelerator.log(logs, step=self.training_variables.global_step)
                self.training_variables.global_step += 1

                # Update the max_len
                if self.training_variables.global_step % self.config.max_len_doubling_steps == 0:
                    self.update_max_len()

                if self.training_variables.global_step == 1 or self.training_variables.global_step % self.config.save_image_model_steps == 0 or self.training_variables.global_step == len(self.train_dataloader) * self.config.num_epochs:
                    self.accelerator.wait_for_everyone()
                    
                    logs = self.evaluate(self.ema.ema_model)
                    self.accelerator.log(logs, step=self.training_variables.global_step)

                    new_val_loss = logs["val_loss"]

                    self.accelerator.wait_for_everyone()
                    if new_val_loss < self.training_variables.val_loss: # Save the model if the validation loss is lower
                        self.training_variables.val_loss = new_val_loss
                        self.accelerator.save_state()
                    self.model.train() # Make sure the model is in train mode
                
                self.accelerator.wait_for_everyone()
                if self.training_variables.global_step % len(self.train_dataloader) == 0: # If it is the last batch of an Epoch, save the model for easy restart.
                    self.accelerator_config.automatic_checkpoint_naming = False
                    self.accelerator.save_state(
                            output_dir=os.path.join(self.config.output_dir, f"Epoch_{epoch}")
                        )
                    self.accelerator_config.automatic_checkpoint_naming = True

        self.accelerator.end_training()
        self.save_pretrained()

    def save_pretrained(self, output_dir: Optional[str] = None):

        ce_model = self.accelerator.unwrap_model(self.model)
        ema_model = self.accelerator.unwrap_model(self.ema.ema_model)

        if output_dir is None:
            output_dir = os.path.join(self.config.output_dir, "pretrained")
        
        os.makedirs(output_dir, exist_ok=True)
        
        ce_model.save_pretrained(os.path.join(output_dir, "CE"))
        ema_model.save_pretrained(os.path.join(output_dir, "EMA"))

# Diffusion training
@dataclass
class ProtDiffusionTrainingConfig:
    batch_size: int = 64  # the batch size
    mega_batch: int = 1000 # how many batches to use for batchsampling
    num_epochs: int = 1  # the number of epochs to train the model
    gradient_accumulation_steps: int = 2  # the number of steps to accumulate gradients before taking an optimizer step
    learning_rate: float = 1e-4  # the learning rate
    lr_warmup_steps: int  = 1000
<<<<<<< HEAD
    lr_schedule: str = 'cosine'
    save_image_model_steps:int  = 1000
=======
    save_image_model_steps: int  = 1000
    save_every_epoch: bool = False  # whether to save the model every epoch
>>>>>>> d0cdefc4
    mixed_precision: str = "fp16"  # `no` for float32, `fp16` for automatic mixed precision #TODO: implement fully
    optimizer: str = "AdamW"  # the optimizer to use, choose between `AdamW`, `Adam`, `SGD`, and `Adamax`
    SGDmomentum: Optional[float] = 0.9
    output_dir: str = os.path.join("output","test")  # the model name locally and on the HF Hub
    pad_to_multiple_of: int = 16 # should be a multiple of 2 for each layer in the VAE.
    max_len: int = 512  # truncation of the input sequence
    max_len_start: Optional[int] = 64  # the starting length of the input sequence
    max_len_doubling_steps: Optional[int] = 100000  # the number of steps to double the input sequence length

    class_embeddings_concat = False  # whether to concatenate the class embeddings to the time embeddings

    push_to_hub = False  # Not implemented yet. Whether to upload the saved model to the HF Hub
    hub_model_id = "kkj15dk/ProtDiffusion"  # the name of the repository to create on the HF Hub
    hub_private_repo = False
    overwrite_output_dir = False  # overwrite the old model when re-running the notebook
    seed: int = 42

    automatic_checkpoint_naming: bool = True  # whether to automatically name the checkpoints
    total_checkpoints_limit: int = 5  # the total limit of checkpoints to save

    cutoff: Optional[float] = None # cutoff for when to predict the token given the logits, and when to assign the unknown token 'X' to this position
    skip_special_tokens: bool = False # whether to skip the special tokens when writing the evaluation sequences

    gradient_clip_val: Optional[float] = 5.0  # the value to clip the gradients to
    weight_decay: float = 0.01 # weight decay for the optimizer
    ema_decay: float = 0.9999 # the decay rate for the EMA
    ema_update_after: int = 1000 # the number of steps to wait before updating the EMA
    ema_update_every: int = 1 # the number of steps to wait before updating the EMA

    use_batch_optimal_transport: bool = True # whether to use optimal transport for the batch to reorder the noise

    def __init__(self, **kwargs):
        for k, v in kwargs.items():
            setattr(self, k, v)

        if not self.overwrite_output_dir and os.path.exists(self.output_dir):
            raise ValueError("Output directory already exists. Set `config.overwrite_output_dir` to `True` to overwrite it.")
        
        if self.push_to_hub:
            raise NotImplementedError("Pushing to the HF Hub is not implemented yet")
        
        assert self.optimizer in ["AdamW", "Adam", "SGD", "Adamax"], "Invalid optimizer, choose between `AdamW`, `Adam`, `SGD`, and `Adamax`"
        assert self.mixed_precision in ["no", "fp16"], "Invalid mixed precision setting, choose between `no` and `fp16`" # TODO: implement fully
        assert self.max_len % self.pad_to_multiple_of == 0, "The maximum length of the input sequence must be a multiple of the pad_to_multiple_of parameter."
        assert self.max_len_start is None or self.max_len_start % self.pad_to_multiple_of == 0, "The starting length of the input sequence must be a multiple of the pad_to_multiple_of parameter."

        if self.max_len_start is not None:
            assert self.max_len_start <= self.max_len, "The starting length of the input sequence must be less than or equal to the maximum length of the input sequence, or None."

class ProtDiffusionTrainer:
    def __init__(self, 
                 transformer: DiTTransformer1DModel,
                 vae: AutoencoderKL1D, 
                 tokenizer: PreTrainedTokenizerFast, 
                 config: ProtDiffusionTrainingConfig, 
                 train_dataloader: DataLoader, 
                 val_dataloader: Optional[DataLoader] = None, 
                 test_dataloader: Optional[DataLoader] = None,
                 training_variables: Optional[TrainingVariables] = None,

                 noise_scheduler: KarrasDiffusionSchedulers = None, # the scheduler to use for the diffusion
                 eval_seq_len: Union[List[int],int] = 1024, # the sequence lengths to evaluate on
                 eval_class_labels: Optional[Union[List[int],int]] = None, # the class labels to evaluate on, should be a list the same length as the eval batch size
                 eval_guidance_scale: float = 2.0, # the scale of the guidance for the diffusion
                 eval_num_inference_steps: int = 1000, # the number of inference steps for the diffusion
        ):
        self.noise_scheduler = noise_scheduler
        self.eval_seq_len = eval_seq_len
        self.eval_class_labels = eval_class_labels
        self.eval_guidance_scale = eval_guidance_scale
        self.eval_num_inference_steps = eval_num_inference_steps
        self.tokenizer = tokenizer
        self.config = config
        self.training_variables = training_variables or TrainingVariables()
        self.accelerator_config = ProjectConfiguration(
            project_dir=self.config.output_dir,
            logging_dir=os.path.join(self.config.output_dir, "logs"),
            automatic_checkpoint_naming=self.config.automatic_checkpoint_naming,
            total_limit=self.config.total_checkpoints_limit, # Limit the total number of checkpoints
        )
        self.accelerator = Accelerator(
            project_config=self.accelerator_config,
            mixed_precision=self.config.mixed_precision,
            gradient_accumulation_steps=self.config.gradient_accumulation_steps,
            log_with="tensorboard",
        )

        if config.optimizer == "Adam":
            optimizer = torch.optim.Adam(transformer.parameters(), lr=config.learning_rate, weight_decay=config.weight_decay)
        elif config.optimizer == "AdamW":
            optimizer = torch.optim.AdamW(transformer.parameters(), lr=config.learning_rate, weight_decay=config.weight_decay)
        elif config.optimizer == "Adamax":
            optimizer = torch.optim.Adamax(transformer.parameters(), lr=config.learning_rate, weight_decay=config.weight_decay)
        elif config.optimizer == "SGD":
            assert config.SGDmomentum is not None, "SGD requires a momentum value"
            optimizer = torch.optim.SGD(transformer.parameters(), lr=config.learning_rate, weight_decay=config.weight_decay, momentum=config.SGDmomentum)
        else:
            raise ValueError("Invalid optimizer, choose between `AdamW`, `Adam`, `SGD`, and `Adamax`")

        if config.lr_schedule == 'constant':
            lr_scheduler = get_constant_schedule_with_warmup(
                optimizer=optimizer,
                num_warmup_steps=config.lr_warmup_steps,
            )
        elif config.lr_schedule == 'cosine':
            lr_scheduler = get_cosine_schedule_with_warmup(
                optimizer=optimizer,
                num_warmup_steps=config.lr_warmup_steps,
                num_training_steps=(len(train_dataloader) * config.num_epochs // config.gradient_accumulation_steps),
            )
        else:
            raise NotImplementedError('unknown lr schedule: {config.lr_schedule}')
        # Prepare everything
        # There is no specific order to remember, you just need to unpack the
        # objects in the same order you gave them to the prepare method.
        self.transformer, self.vae, self.optimizer, self.train_dataloader, self.lr_scheduler = self.accelerator.prepare(
            transformer, vae, optimizer, train_dataloader, lr_scheduler
        )
        if test_dataloader is not None:
            self.test_dataloader: DataLoader = self.accelerator.prepare(test_dataloader)
        if val_dataloader is not None:
            self.val_dataloader: DataLoader = self.accelerator.prepare(val_dataloader)
        self.vae.eval() # Set the VAE to eval mode
        self.accelerator.register_for_checkpointing(self.training_variables)

        # Retrieve variables set in the dataloader
        self.pad_to_multiple_of = self.train_dataloader.dataset.pad_to_multiple_of
        self.seq_key = self.train_dataloader.dataset.sequence_key
        self.label_key = self.train_dataloader.dataset.label_key

    def update_max_len(self):
        if self.training_variables.max_len_start < self.config.max_len:
            self.training_variables.max_len_start *= 2
            self.training_variables.max_len_start = min(self.training_variables.max_len_start, self.config.max_len) # To not have an int exploding to infinity in the background
            max_len = min(self.training_variables.max_len_start, self.config.max_len)
            print(f"Updating max_len to {max_len}")
            self.train_dataloader.batch_sampler.max_length = max_len

    def scale_gradients(self, 
                        m: nn.Module, 
                        n_tokens: int = 1, 
    ):
        '''
        Scale the gradients by dividing by the amount of tokens. Necessary for gradient accumulation with different length batches.
        '''

        for p in m.parameters():
            if p.requires_grad and p.grad is not None:
                p.grad.data = p.grad.data / n_tokens

    def evaluate(self):
        model = self.ema.ema_model
        model.eval()
        dataloader = self.val_dataloader
        if dataloader.batch_sampler.shuffle == False: # TODO: there's a bug in the very first evaluation. All subsequent evaluations work fine when using shuffle=False.
            generator = torch.Generator(device=self.accelerator.device).manual_seed(self.config.seed)
        else:
            generator = None

        progress_bar = tqdm(total=len(dataloader), disable=not self.accelerator.is_local_main_process)

        running_loss = 0.0

        for step, batch in enumerate(dataloader):
            input_ids = batch['input_ids']
            # if step == 0:
            #     print(input_ids[0])
            attention_mask = batch['attention_mask']

            vae_encoded: EncoderKLOutput1D = self.vae.encode(x = input_ids,
                                          attention_mask = attention_mask,
            )

            attention_mask = vae_encoded.attention_masks[-1]
            latent = vae_encoded.latent_dist.sample(generator=generator) # Mode is deterministic TODO: .sample() or .mode()?
            label = batch['label']

            # Sample noise to add to the images
            noise = torch.randn(
                latent.shape, 
                device=latent.device,
                generator=generator,
            )

            if self.config.use_batch_optimal_transport:
                noise = reorder_noise_for_OT(latent, noise)
            
            noise = noise * attention_mask.unsqueeze(1) # Mask the noise
            bs = latent.shape[0]

            # Sample a random timestep for each image
            timesteps = torch.randint(
                0, self.noise_scheduler.config.num_train_timesteps, (bs,), device=latent.device,
                dtype=torch.int64,
                generator=generator,
            )

            # Add noise to the clean images according to the noise magnitude at each timestep
            noisy_latent = self.noise_scheduler.add_noise(latent, noise, timesteps)
            input = noisy_latent.to(self.accelerator.device)
            attention_mask = attention_mask.to(self.accelerator.device)

            # Forward pass
            output = model(hidden_states = input,
                           attention_mask = attention_mask,
                           timestep = timesteps,
                           class_labels = label,
            ).sample
            
            # Loss calculation
            loss = F.mse_loss(output, noise, reduction='none').mean(dim=1) * attention_mask # Mean over the channel dimension, Mask the loss
            loss = loss.sum() / attention_mask.sum() # Average the loss over the non-masked tokens

            # Log the progress
            running_loss += loss.item()
            progress_bar.update(1)

        val_loss = running_loss / len(dataloader)
        logs = {"val_loss": val_loss,
                "step": self.training_variables.global_step,
        }
        return logs

    @torch.no_grad()
    def inference_test(self,
                 pipeline: ProtDiffusionPipeline,
    ) -> dict:
        test_dir = os.path.join(self.config.output_dir, "samples")
        os.makedirs(test_dir, exist_ok=True)

        seqs_lens = self.eval_seq_len
        class_labels = self.eval_class_labels
        name = f"step_{self.training_variables.global_step//1:08d}"

        output = pipeline(seq_len=seqs_lens,
                          class_labels=class_labels,
                          guidance_scale=self.eval_guidance_scale,
                          num_inference_steps=self.eval_num_inference_steps,
                          generator=None,
                          output_type='logits',
        )
        logits = output.seqs

        # make a logoplot of the first sample
        logoplot_sample = logits[0]
        # remove the padding
        logoplot_sample_len = seqs_lens[0]
        logoplot_sample = logoplot_sample[:,:logoplot_sample_len]
        logoplot_sample_cl = class_labels[0]
        probs = F.softmax(logoplot_sample, dim=0).cpu().numpy()
        pool = mp.Pool(1)
        pool.apply_async(make_logoplot, 
                        args=(
                            probs, 
                            name, 
                            f"{test_dir}/{name}_length_{logoplot_sample_len}_class_label_{logoplot_sample_cl}_inference_steps_{self.eval_num_inference_steps}.png", 
                            self.tokenizer.decode(range(self.tokenizer.vocab_size)),
                        ),
                        error_callback=lambda e: print(e),
                        callback=lambda _: pool.close(),
        )
        # gc.collect()

        token_ids_pred = logits_to_token_ids(logits, self.tokenizer, cutoff=self.config.cutoff)

        # Decode the predicted sequences, and remove zero padding
        seqs_pred = self.tokenizer.batch_decode(token_ids_pred, skip_special_tokens=self.config.skip_special_tokens)

        # Remove the padding from the sequences
        # seqs_pred = [seq[:i] for seq, i in zip(seqs_pred, seqs_lens)]

        # Save all samples as a FASTA file
        seq_record_list = [SeqRecord(Seq(seq), id=str(seqs_lens[i]), 
                        description=
                        f"length: {seqs_lens[i]} label: {class_labels[i]}")
                        for i, seq in enumerate(seqs_pred)]

        with open(f"{test_dir}/{name}.fa", "a") as f:
            SeqIO.write(seq_record_list, f, "fasta")
        
        # print(f"{name}, val_loss: {log_loss:.4f}, val_accuracy: {acc:.4f}")
        # logs = {"val_loss": log_loss, 
        #         "val_ce_loss": log_loss_ce, 
        #         "val_kl_loss": log_loss_kl,
        #         "val_acc": acc,
        #         }
        gc.collect()
        print(f"Evaluation done {name}")
        return

    def train(self, from_checkpoint: Optional[Union[str, os.PathLike]] = None):

        # start the loop
        if self.accelerator.is_main_process:
            self.ema = EMA(self.transformer, 
                           beta = self.config.ema_decay, 
                           update_after_step = self.config.ema_update_after,
                           update_every = self.config.ema_update_every
            )
            self.ema.to(self.accelerator.device)
            self.accelerator.register_for_checkpointing(self.ema)

            # Create the output directory
            if not os.path.exists(self.config.output_dir):
                os.makedirs(self.config.output_dir, exist_ok=False)
            elif not self.config.overwrite_output_dir:
                raise ValueError("Output directory already exists. Set `config.overwrite_output_dir` to `True` to overwrite it.")
            else:
                raise NotImplementedError(f'Overwriting the output directory {self.config.output_dir} is not implemented yet, please delete the directory manually.')
                
            if self.config.push_to_hub:
                raise NotImplementedError("Pushing to the HF Hub is not implemented yet")
            
            # Start the logging
            self.accelerator.init_trackers(
                project_name=self.accelerator_config.logging_dir,
                config=vars(self.config),
            )

            # load the checkpoint if it exists
            if from_checkpoint is None:
                skipped_dataloader = self.train_dataloader
                starting_epoch = 0
                self.training_variables.global_step = 0
                self.training_variables.val_loss = float("inf")
                self.training_variables.max_len_start = self.config.max_len_start
            else:
                self.accelerator.load_state(input_dir=from_checkpoint)
                # Skip the first batches
                starting_epoch = self.training_variables.global_step // len(self.train_dataloader)
                batches_to_skip = self.training_variables.global_step % len(self.train_dataloader)
                skipped_dataloader = self.accelerator.skip_first_batches(self.train_dataloader, batches_to_skip)
                print(f"Loaded checkpoint from {from_checkpoint}")
                print(f"Starting from epoch {starting_epoch}")
                print(f"Starting from step {self.training_variables.global_step}")
                print(f"Skipping {batches_to_skip} batches (randomly)")
                print(f"Current validation loss: {self.training_variables.val_loss}")
                print(f"Current max length: {self.training_variables.max_len_start}")

        # Now you train the model
        self.transformer.train()
        n_tokens = 0
        for epoch in range(starting_epoch, self.config.num_epochs):

            if epoch == starting_epoch:
                dataloader = skipped_dataloader
            else:
                dataloader = self.train_dataloader

            progress_bar = tqdm(total=len(dataloader), disable=True) #not self.accelerator.is_local_main_process)
            progress_bar.set_description(f"Epoch {epoch}")

            for step, batch in enumerate(dataloader):

                input_ids = batch['input_ids']
                attention_mask = batch['attention_mask']

                vae_encoded = self.vae.encode(x = input_ids,
                                              attention_mask = attention_mask,
                )

                attention_mask = vae_encoded.attention_masks[-1]
                latent = vae_encoded.latent_dist.sample() # Mode is deterministic TODO: .sample() or .mode()?
                label = batch['label']

                # Sample noise to add to the images
                noise = torch.randn(latent.shape, device=latent.device)
                if self.config.use_batch_optimal_transport:
                    noise = reorder_noise_for_OT(latent, noise)
                noise = noise * attention_mask.unsqueeze(1) # Mask the noise
                bs = latent.shape[0]

                # Sample a random timestep for each image
                timesteps = torch.randint(
                    0, self.noise_scheduler.config.num_train_timesteps, (bs,), device=latent.device,
                    dtype=torch.int64
                )

                # Add noise to the clean images according to the noise magnitude at each timestep
                # (this is the forward diffusion process)
                noisy_latent = self.noise_scheduler.add_noise(latent, noise, timesteps)
                # noisy_latent = self.noise_scheduler.scale_model_input(noisy_latent, timesteps) # TODO: Find out if this is necessary

                # Gradient accumulation
                with self.accelerator.accumulate(self.transformer):
                    input = noisy_latent.to(self.accelerator.device)
                    attention_mask = attention_mask.to(self.accelerator.device)

                    n_tokens += attention_mask.sum()

                    # Forward pass
                    output = self.transformer(hidden_states = input,
                                              attention_mask = attention_mask,
                                              timestep = timesteps,
                                              class_labels = label,
                    ).sample
                    
                    # Loss calculation
                    loss = F.mse_loss(output, noise, reduction='none').mean(dim=1) * attention_mask # Mean over the channel dimension, Mask the loss
                    loss = loss.sum() / attention_mask.sum() # Average the loss over the non-masked tokens
                    loss_back = loss * attention_mask.sum() # https://www.reddit.com/r/MachineLearning/comments/1acbzrx/d_gradient_accumulation_should_not_be_used_with/

                    # Backward pass
                    self.accelerator.backward(loss_back)

                    # Gradient clipping and gradient scaling for gradient accumulation with different length batches
                    if self.accelerator.sync_gradients:
                        self.scale_gradients(self.transformer, n_tokens)
                        n_tokens = 0
                        if self.config.gradient_clip_val is not None:
                            self.accelerator.clip_grad_norm_(self.transformer.parameters(), self.config.gradient_clip_val)
                    
                    # Update the model
                    self.optimizer.step()
                    self.lr_scheduler.step()
                    self.optimizer.zero_grad()
                    if self.accelerator.sync_gradients:
                        self.ema.update()

                # Log the progress
                progress_bar.update(1)
                logs = {"train_loss": loss.detach().item(), 
                        "lr": self.lr_scheduler.get_last_lr()[0], 
                        "step": self.training_variables.global_step,
                }
                progress_bar.set_postfix(**logs)
                self.accelerator.log(logs, step=self.training_variables.global_step)
                self.training_variables.global_step += 1

                # Update the max_len
                if self.training_variables.global_step % self.config.max_len_doubling_steps == 0:
                    self.update_max_len()

                # Evaluation and saving the model
                if self.training_variables.global_step == 1 or self.training_variables.global_step % self.config.save_image_model_steps == 0 or self.training_variables.global_step == len(self.train_dataloader) * self.config.num_epochs:
                    
            #### My RAM gats eaten somewhere here
                    # # Test of inference
                    # self.accelerator.wait_for_everyone()
                    # pipeline = ProtDiffusionPipeline(transformer=self.accelerator.unwrap_model(self.transformer), vae=self.vae, scheduler=self.noise_scheduler, tokenizer=self.tokenizer)
                    # self.inference_test(pipeline)
            #### My RAM gats eaten somewhere here


                    # Evaluation
                    self.accelerator.wait_for_everyone()
                    logs = self.evaluate()
                    self.accelerator.log(logs, step=self.training_variables.global_step)
                    if self.accelerator.is_main_process:
                        self.accelerator.save_state()
                    self.transformer.train() # Make sure the model is in train mode

            # After every epoch
            torch.cuda.empty_cache()
            if self.config.save_every_epoch:

            #### My RAM gats eaten somewhere here
                # # Test of inference
                # self.accelerator.wait_for_everyone()
                # pipeline = ProtDiffusionPipeline(transformer=self.accelerator.unwrap_model(self.transformer), vae=self.vae, scheduler=self.noise_scheduler, tokenizer=self.tokenizer)
                # self.inference_test(pipeline)
            #### My RAM gats eaten somewhere here

                # Evaluation
                self.accelerator.wait_for_everyone()
                logs = self.evaluate()
                self.accelerator.log(logs, step=self.training_variables.global_step)
                if self.accelerator.is_main_process:
                    self.accelerator.save_state()
                self.transformer.train() # Make sure the model is in train mode

        # After training
        self.accelerator.end_training()
        self.save_pretrained()

    def save_pretrained(self, output_dir: Optional[str] = None):

        ce_model = self.accelerator.unwrap_model(self.transformer)
        ema_model = self.accelerator.unwrap_model(self.ema.ema_model)

        if output_dir is None:
            output_dir = os.path.join(self.config.output_dir, "pretrained")
        
        os.makedirs(output_dir, exist_ok=True)
        
        ce_model.save_pretrained(os.path.join(output_dir, "CE"))
        ema_model.save_pretrained(os.path.join(output_dir, "EMA"))<|MERGE_RESOLUTION|>--- conflicted
+++ resolved
@@ -896,13 +896,8 @@
     gradient_accumulation_steps: int = 2  # the number of steps to accumulate gradients before taking an optimizer step
     learning_rate: float = 1e-4  # the learning rate
     lr_warmup_steps: int  = 1000
-<<<<<<< HEAD
     lr_schedule: str = 'cosine'
     save_image_model_steps:int  = 1000
-=======
-    save_image_model_steps: int  = 1000
-    save_every_epoch: bool = False  # whether to save the model every epoch
->>>>>>> d0cdefc4
     mixed_precision: str = "fp16"  # `no` for float32, `fp16` for automatic mixed precision #TODO: implement fully
     optimizer: str = "AdamW"  # the optimizer to use, choose between `AdamW`, `Adam`, `SGD`, and `Adamax`
     SGDmomentum: Optional[float] = 0.9
