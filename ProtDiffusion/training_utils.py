# %%
import torch
import torch.nn as nn
import torch.nn.functional as F
from torch.utils.data import DataLoader, Sampler
from torch.optim import Optimizer
from torch.optim.lr_scheduler import LambdaLR
import torch.multiprocessing as mp
from ema_pytorch import EMA

from diffusers.optimization import get_cosine_schedule_with_warmup, get_constant_schedule_with_warmup
from diffusers.schedulers import DDPMScheduler
from datasets import Dataset

import os
import numpy as np
import gc
from copy import deepcopy
import math

from dataclasses import dataclass
from typing import Optional, Union, List

from transformers import PreTrainedTokenizerFast
import random

from accelerate import Accelerator
from accelerate.utils import ProjectConfiguration

from Bio import SeqIO
from Bio.Seq import Seq
from Bio.SeqRecord import SeqRecord

from tqdm import tqdm

import ot

from .models.autoencoder_kl_1d import AutoencoderKL1D, AutoencoderKLOutput1D
from .models.vae import EncoderKLOutput1D
from .models.dit_transformer_1d import DiTTransformer1DModel, Transformer1DModelOutput
from .models.pipeline_protein import ProtDiffusionPipeline, logits_to_token_ids
from .schedulers.FlowMatchingEulerScheduler import FlowMatchingEulerScheduler
from .visualization_utils import make_logoplot

# Set a random seed in a bunch of different places
def set_seed(seed: int = 42) -> None:
    """
    Set the random seed for reproducibility.

    Args:
        seed (int): The random seed to set.

    Returns:
        None
    """
    np.random.seed(seed)
    random.seed(seed)
    torch.manual_seed(seed)
    torch.cuda.manual_seed_all(seed)
    # When running on the CuDNN backend, two further options must be set
    torch.backends.cudnn.deterministic = True
    torch.backends.cudnn.benchmark = False

    print(f"Random seed set as {seed}")

def get_cosine_10x_decay_schedule_with_warmup(
    optimizer: Optimizer, num_warmup_steps: int, num_training_steps: int, num_cycles: float = 0.5, last_epoch: int = -1
) -> LambdaLR:
    """
    Create a schedule with a learning rate that decreases following the values of the cosine function between the
    initial lr set in the optimizer to 10 times lower lr, after a warmup period during which it increases linearly between 0 and the
    initial lr set in the optimizer.

    Args:
        optimizer ([`~torch.optim.Optimizer`]):
            The optimizer for which to schedule the learning rate.
        num_warmup_steps (`int`):
            The number of steps for the warmup phase.
        num_training_steps (`int`):
            The total number of training steps.
        num_periods (`float`, *optional*, defaults to 0.5):
            The number of periods of the cosine function in a schedule (the default is to just decrease from the max
            value to 10 times lower lr following a half-cosine).
        last_epoch (`int`, *optional*, defaults to -1):
            The index of the last epoch when resuming training.

    Return:
        `torch.optim.lr_scheduler.LambdaLR` with the appropriate schedule.
    """

    def lr_lambda(current_step):
        if current_step < num_warmup_steps:
            return float(current_step) / float(max(1, num_warmup_steps))
        progress = float(current_step - num_warmup_steps) / float(max(1, num_training_steps - num_warmup_steps))
        return (9/20) * (11/9 + math.cos(math.pi * float(num_cycles) * 2.0 * progress))

    return LambdaLR(optimizer, lr_lambda, last_epoch)

def get_cosine_100x_decay_schedule_with_warmup(
    optimizer: Optimizer, num_warmup_steps: int, num_training_steps: int, num_cycles: float = 0.5, last_epoch: int = -1
) -> LambdaLR:
    """
    Create a schedule with a learning rate that decreases following the values of the cosine function between the
    initial lr set in the optimizer to 10 times lower lr, after a warmup period during which it increases linearly between 0 and the
    initial lr set in the optimizer.

    Args:
        optimizer ([`~torch.optim.Optimizer`]):
            The optimizer for which to schedule the learning rate.
        num_warmup_steps (`int`):
            The number of steps for the warmup phase.
        num_training_steps (`int`):
            The total number of training steps.
        num_periods (`float`, *optional*, defaults to 0.5):
            The number of periods of the cosine function in a schedule (the default is to just decrease from the max
            value to 10 times lower lr following a half-cosine).
        last_epoch (`int`, *optional*, defaults to -1):
            The index of the last epoch when resuming training.

    Return:
        `torch.optim.lr_scheduler.LambdaLR` with the appropriate schedule.
    """

    def lr_lambda(current_step):
        if current_step < num_warmup_steps:
            return float(current_step) / float(max(1, num_warmup_steps))
        progress = float(current_step - num_warmup_steps) / float(max(1, num_training_steps - num_warmup_steps))
        return (99/200) * (101/99 + math.cos(math.pi * float(num_cycles) * 2.0 * progress))

    return LambdaLR(optimizer, lr_lambda, last_epoch)

@dataclass
class VAETrainingConfig:
    batch_size: int = 64  # the batch size
    mega_batch: int = 1000 # how many batches to use for batchsampling
    num_epochs: int = 1  # the number of epochs to train the model
    gradient_accumulation_steps: int = 2  # the number of steps to accumulate gradients before taking an optimizer step
    learning_rate: float = 1e-4  # the learning rate
    lr_warmup_steps:int  = 1000
    lr_schedule: str = "cosine" # the learning rate schedule, choose between `constant`, `cosine`, `cosine_10x_decay`, and `cosine_100x_decay`
    save_image_model_steps:int  = 1000
    mixed_precision: str = "fp16"  # `no` for float32, `fp16` for automatic mixed precision
    optimizer: str = "AdamW"  # the optimizer to use, choose between `AdamW`, `Adam`, `SGD`, and `Adamax`
    SGDmomentum: float = 0.9
    output_dir: str = os.path.join("output","test")  # the model name locally and on the HF Hub
    pad_to_multiple_of: int = 16 # should be a multiple of 2 for each layer in the VAE.
    max_len: int = 512  # truncation of the input sequence
    max_len_start: Optional[int] = 64  # the starting length of the input sequence
    max_len_doubling_steps: Optional[int] = 100000  # the number of steps to double the input sequence length

    class_embeddings_concat = False  # whether to concatenate the class embeddings to the time embeddings

    push_to_hub = False  # Not implemented yet. Whether to upload the saved model to the HF Hub
    hub_model_id = "kkj15dk/protein-VAE"  # the name of the repository to create on the HF Hub
    hub_private_repo = False
    overwrite_output_dir = False  # overwrite the old model when re-running the notebook
    seed: int = 42

    automatic_checkpoint_naming: bool = True  # whether to automatically name the checkpoints
    total_checkpoints_limit: int = 5  # the total limit of checkpoints to save

    cutoff: Optional[float] = None # cutoff for when to predict the token given the logits, and when to assign the unknown token 'X' to this position
    skip_special_tokens = False # whether to skip the special tokens when writing the evaluation sequences
    kl_weight: float = 0.1 # the weight of the KL divergence in the loss function
    kl_warmup_steps: Optional[int] = None # the number of steps to warm up the KL divergence weight
    kl_schedule: str = 'constant_with_warmup' # choose between 'constant_with_warmup', where there is a warmup of kl_warmup_steps, or 'constant_with_restarts', where the warmup restarts after a constant region of kl_warmup_steps.

    gradient_clip_val: Optional[float] = 5.0  # the value to clip the gradients to
    weight_decay: float = 0.01 # weight decay for the optimizer
    ema_decay: float = 0.9999 # the decay rate for the EMA
    ema_update_after: int = 1000 # the number of steps to wait before updating the EMA
    ema_update_every: int = 1 # the number of steps to wait before updating the EMA

    def __init__(self, **kwargs):
        for k, v in kwargs.items():
            setattr(self, k, v)

        if not self.overwrite_output_dir and os.path.exists(self.output_dir):
            raise ValueError("Output directory already exists. Set `config.overwrite_output_dir` to `True` to overwrite it.")
        
        if self.push_to_hub:
            raise NotImplementedError("Pushing to the HF Hub is not implemented yet")
        
        assert self.optimizer in ["AdamW", "Adam", "SGD", "Adamax"], "Invalid optimizer, choose between `AdamW`, `Adam`, `SGD`, and `Adamax`"
        assert self.mixed_precision in ["no", "fp16"], "Invalid mixed precision setting, choose between `no` and `fp16`" # TODO: implement fully
        assert self.max_len % self.pad_to_multiple_of == 0, "The maximum length of the input sequence must be a multiple of the pad_to_multiple_of parameter."
        assert self.max_len_start is None or self.max_len_start % self.pad_to_multiple_of == 0, "The starting length of the input sequence must be a multiple of the pad_to_multiple_of parameter."

        if self.max_len_start is not None:
            assert self.max_len_start <= self.max_len, "The starting length of the input sequence must be less than or equal to the maximum length of the input sequence, or None."


def count_parameters(model):
    n_params = sum(p.numel() for p in model.parameters() if p.requires_grad)
    print(f"Model has {n_params} trainable parameters")
    return n_params

def round_length(length: int, pad: int = 2, rounding: int = 16) -> int:
    '''
    Round the length to what it will be after processing by the tokenization process.
    '''
    return int(np.ceil((length + pad) / rounding) * rounding)

def calculate_stats(averages: List[int], standard_deviations: List[int], num_elements: List[int]):
    '''
    Calculate the mean and standard deviation of the latent space.
    '''
    summation = 0
    for average, n in zip(averages, num_elements):
        summation += average * n
    mu = summation / sum(num_elements)

    variance = 0
    for sd, n in zip(standard_deviations, num_elements):
        variance += sd ** 2 * (n-1)
    standard_dev = np.sqrt(variance / (sum(num_elements) - len(num_elements))) # TODO: Check if this is correct, maybe it should be -1 instead of -len(residues_in_group)

    return mu, standard_dev

def reorder_noise_for_OT(latent: torch.Tensor, noise: torch.Tensor, debug: bool = False
    ) -> torch.Tensor: # TODO: make the for loop faster (AKA, don't use a for loop, you dingus)
    '''
    Reorder the noise tensor to have pairings for optimal transport with respect to the latent tensor.
    returns the noise tensor reordered.
    '''
    B, C, L = latent.shape

    xs = latent.view(B, -1)
    xt = noise.view(B, -1)

    a, b = torch.ones((B,)) / B, torch.ones((B,)) / B  # uniform distribution on samples

    # loss matrix
    M = ot.dist(xs, xt)
    G0 = ot.emd(a, b, M)
    bool_g = (G0*B).to(dtype=torch.bool)

    sorted_xt = torch.zeros_like(xt)
    for i in range(B):
            for j in range(B):
                if bool_g[i, j]:
                    sorted_xt[i] = xt[j]

    noise = sorted_xt.view(B, C, L)
    return noise

def make_clustered_dataloader(batch_size: int,
                              mega_batch: int,
                              dataset: Dataset,
                              tokenizer: PreTrainedTokenizerFast,
                              max_len: int,
                              id_key: str = 'id',
                              length_key: str = 'length',
                              label_key: str = 'label',
                              sequence_key: str = 'sequence',
                              pad_to_multiple_of: int = 16,
                              drop_last: bool = False,
                              num_workers: int = 1,
                              seed: int = 42,
                              shuffle: bool = True,
                              random_padding: bool = False,
) -> DataLoader:

    sampler = BatchSampler(dataset,
                           tokenizer,
                           batch_size,
                           mega_batch,
                           max_length=max_len,
                           id_key=id_key,
                           length_key=length_key,
                           label_key=label_key,
                           sequence_key=sequence_key,
                           pad_to_multiple_of=pad_to_multiple_of,
                           drop_last=drop_last,
                           num_workers=num_workers,
                           seed=seed,
                           shuffle=shuffle,
                           random_padding=random_padding,
    )

    clustered_dataset = ClusteredDataset(dataset, 
                                        id_key=id_key,
                                        length_key=length_key,
                                        label_key=label_key,
                                        sequence_key=sequence_key,
                                        pad_to_multiple_of=pad_to_multiple_of,
    )

    dataloader = DataLoader(clustered_dataset,
                            batch_sampler=sampler, 
                            collate_fn=sampler.collate_fn,
                            num_workers=num_workers,
    )
    return dataloader

# def make_normal_dataloader(config: VAETrainingConfig,
#                         dataset: Dataset,
#                         tokenizer: PreTrainedTokenizerFast,
#                         max_len: int,
#                         id_key: str = 'id',
#                         length_key: str = 'length',
#                         label_key: str = 'label',
#                         sequence_key: str = 'sequence',
#                         pad_to_multiple_of: int = 16,
#                         drop_last: bool = False,
#                         num_workers: int = 1,
#                         generator: Optional[torch.Generator] = None,
# ) -> DataLoader:

#     sampler = BatchSampler(dataset,
#                            tokenizer,
#                            config.batch_size,
#                            config.mega_batch,
#                            max_length=max_len,
#                            id_key=id_key,
#                            length_key=length_key,
#                            label_key=label_key,
#                            sequence_key=sequence_key,
#                            pad_to_multiple_of=pad_to_multiple_of,
#                            drop_last=drop_last,
#                            num_workers=num_workers,
#                            generator=generator,
#     )

#     clustered_dataset = ClusteredDataset(dataset, 
#                                          id_key=id_key,
#                                          length_key=length_key,
#                                          label_key=label_key,
#                                          sequence_key=sequence_key,
#                                          pad_to_multiple_of=pad_to_multiple_of,
#     )

#     dataloader = DataLoader(clustered_dataset,
#                             batch_sampler=sampler, 
#                             collate_fn=sampler.collate_fn,
#                             num_workers=num_workers,
#                             generator=generator,
#     )
#     return dataloader

class ClusteredDataset(Dataset):
    '''
    Create a custom dataset for the clustered dataset.
    The dataset is a dictionary with the identifier as the key, and the value is a dictionary with the label, list of sequences, and list of lengths.
    '''
    def __init__(self, dataset, 
                 id_key: str = 'id',
                 length_key: str = 'lengths',
                 label_key: str = 'label',
                 sequence_key: str = 'sequence',
                 pad_to_multiple_of: int = 16,
    ):
        self.dataset = dataset
        self.id_key = id_key
        self.length_key = length_key
        self.label_key = label_key
        self.sequence_key = sequence_key
        self.pad_to_multiple_of = pad_to_multiple_of

    def __len__(self):
        return len(self.dataset)

    def __getitem__(self, idx: Union[List[List[int]], torch.Tensor]): # Way too convoluted, I'm sorry.
        '''
        Get a sample from the dataset. Using two indices, the first index is the cluster index, and the second index is the sample index.
        
        If you choose a single index, or a list of single integers it will return the entire cluster.
        '''

        if torch.is_tensor(idx):
            idx = idx.detach().tolist()

        assert isinstance(idx, List), "The index must be a list"
        assert all(isinstance(i, List) for i in idx), "The index must be a list of lists"
        assert all(len(i) == 2 for i in idx), "The index must be a list of lists with two elements"
        assert all(isinstance(i, int) for pair in idx for i in pair), "The elements of the index must be integers"

        clusterindex = [pair[0] for pair in idx]
        sampleindex = [pair[1] for pair in idx]

        data = self.dataset[clusterindex]

        id = data[self.id_key]
        length = []
        label = []
        sequence = []

        for i in range(len(idx)):
            sampleindex_i = sampleindex[i]
            length.append(data[self.length_key][i][sampleindex_i])
            label.append(data[self.label_key][i][sampleindex_i])
            sequence.append(data[self.sequence_key][i][sampleindex_i])
        
        id = np.array(id).astype(np.bytes_)
        sequence = np.array(sequence).astype(np.bytes_)
        label = np.array(label).astype(np.int64)
        length = np.array(length).astype(np.int64)

        return {'id': id, 'length': length, 'label': label, 'sequence': sequence}

class BatchSampler(Sampler): 
    '''
    BatchSampler for variable length sequences, batching by similar lengths, to prevent excessive padding.
    '''
    def __init__(self, 
                 dataset: Dataset, 
                 tokenizer: PreTrainedTokenizerFast,
                 batch_size: int, 
                 mega_batch_size: int, 
                 max_length: Optional[int] = None,
                 id_key: str = 'id',
                 length_key: str = 'length',
                 label_key: str = 'label',
                 sequence_key: str = 'input_ids',
                 pad_to_multiple_of: int = 8,
                 drop_last: bool = True,
                 num_workers: int = 1,
                 seed: int = 42,
                 shuffle: bool = True,
                 random_padding: bool = False, # wheter to pad randomly on either side, or just right padding
    ):
        self.tokenizer = tokenizer
        self.batch_size = batch_size
        self.mega_batch_size = mega_batch_size
        self.drop_last = drop_last
        self.max_length = max_length
        self.id_key = id_key
        self.length_key = length_key
        self.label_key = label_key
        self.sequence_key = sequence_key
        self.pad_to_multiple_of = pad_to_multiple_of
        self.dataset = dataset
        self.num_workers = num_workers
        self.seed = seed
        self.random_padding = random_padding
        if shuffle:
            self.generator = torch.Generator().manual_seed(seed)
        else:
            self.generator = None
        self.shuffle = shuffle
        assert self.batch_size * self.mega_batch_size // self.num_workers > 0, "The batch size times the mega batch size must be larger than the number of workers."

    def process_sequence(self,
                     sequence: str,
                     bos_token: str = "[",
                     eos_token: str = "]",
                     pad_token: str = "-",
    ) -> str:
        '''
        Process the sequence by adding the bos and eos tokens, and padding it to a multiple of 16 (or what the variable is set to in the round_kength).
        Return the sequence and the length of the sequence.
        '''
        seq_len = round_length(len(sequence), pad = 2, rounding = self.pad_to_multiple_of)
        sequence = bos_token + sequence + eos_token
        len_diff = seq_len - len(sequence)
        if len_diff == 0:
            return sequence
        if self.random_padding:
            rand_int = torch.randint(0, len_diff, (1,), generator=self.generator).item()
            sequence = pad_token * rand_int + sequence + pad_token * (len_diff - rand_int)
        else:
            sequence = sequence + pad_token * len_diff
        return sequence

    def collate_fn(self, batch):
        '''
        Collate function for the DataLoader.
        Takes dictionary with the keys id_key, length_key, label_key, and sequence_key.
        The length key has to be already rounded to the amount the sequence will be padded to.
        This has to be done as this value is also needed in the BatchSampler, so th elength has to be precomputed when making the dataset. See convert_csv_to_dataset.py for an example.
        The value of each key is a list.
        Returns a dictionary with the keys 'id', 'label', and 'sequence'.
        '''

        # assert all(item[self.length_key] % self.pad_to_multiple_of == 0 for item in batch), "The length_key values of the sequences must be a multiple of the pad_to_multiple_of parameter." #TODO: Could be commented out and made an assertion on the dataset level.

        length_list = [round_length(item[self.length_key], pad = 2, rounding = self.pad_to_multiple_of) for item in batch]
        sample_max_len = max(length_list)
        max_length_cap = self.max_length

        if max_length_cap is not None:
            max_len = min(sample_max_len, max_length_cap)
        else:
            max_len = sample_max_len

        id_list = []
        seq_list = []
        label_list = []

        for i, item in enumerate(batch):
            # id
            id = item[self.id_key]
            id = str(id, encoding = 'utf-8')
            id_list.append(id)

            # label
            label_list.append(item[self.label_key])

            # sequence
            seq = item[self.sequence_key]
            seq = str(seq, encoding='utf-8')
            seq = self.process_sequence(seq)
            seq_len = length_list[i] # make sure to get the processed seq_ltngth - meaning what it is after tokenization

            if seq_len > max_len:
                index = torch.randint(0, seq_len - max_len, (1,), generator=self.generator).item()
                seq_list.append(seq[index:index+max_len])
            else:
                seq_list.append(seq)

        tokenized = self.tokenizer(seq_list,
                        padding=True,
                        truncation=False, # We truncate the sequences beforehand
                        return_token_type_ids=False,
                        return_attention_mask=False, # We make the attention mask ourselves, as the tokenizer does not recognize already padded inputs.
                        return_tensors="pt",
        )
        input_ids = tokenized['input_ids']
        attention_mask: torch.BoolTensor = (input_ids != self.tokenizer.pad_token_id).to(dtype=torch.bool) # Attention mask should be bool for scaled_dot_product_attention
        # attention_mask = tokenized['attention_mask'].to(dtype=torch.bool) # Attention mask should be bool for scaled_dot_product_attention
        label = torch.tensor(label_list)
        length = torch.tensor(length_list)
        id = np.array(id_list).astype(np.bytes_)
        sequence = np.array(seq_list).astype(np.bytes_)

        # label = label_list
        # length = length_list
        # id = id_list
        # sequence = seq_list

        return {
            'id': id, 
            'label': label,
            # 'sequence': sequence,
            'length': length,
            'input_ids': input_ids,
            'attention_mask': attention_mask,
        }

    def get_lengths(self, indices, return_dict, process_id):
        return_dict[process_id] = self.dataset[indices][self.length_key]

    def __iter__(self):

        # If shuffle is false, we remake the generator each epoch for deterministic val loaders
        if self.shuffle == False:
            self.generator = torch.Generator().manual_seed(self.seed)

        size = len(self.dataset)

        indices = torch.randperm(size, generator=self.generator)

        step = self.mega_batch_size * self.batch_size
        for i in range(0, size, step):
            pool_indices = indices[i:i+step]

            # New implementation
            # Use torch.multiprocessing to get lengths
            with mp.Manager() as manager:
                return_dict = manager.dict()
                processes = []
                chunk_size = step // self.num_workers
                chunks = [pool_indices[j:j + chunk_size] for j in range(0, step, chunk_size)]

                for process_id, chunk in enumerate(chunks):
                    p = mp.Process(target=self.get_lengths, args=(chunk, return_dict, process_id))
                    p.start()
                    processes.append(p)

                for p in processes:
                    p.join()
                
                # Retrieve results in order
                pool_lenlists = [lenlist for process_id in sorted(return_dict.keys()) for lenlist in return_dict[process_id]]

            # # New implementation
            lengths = torch.zeros((len(pool_indices),), dtype=torch.int64) # lengths of the sequences
            sample_indices = -1 * torch.ones((len(pool_indices),), dtype=torch.int64) # the indices of the samples in the clusters

            for i, lenlist in enumerate(pool_lenlists):
                sample_randint = torch.randint(0, len(lenlist), (1,), generator=self.generator).item()
                
                # Set the lengths
                lengths[i] = lenlist[sample_randint]

                # Set the indices
                sample_indices[i] = sample_randint

            # Sort the lengths
            sorted_lengths, sorted_indices = torch.sort(lengths)

            # Use the sorted indices to sort the pool_indices and sample_indices by the lengths retrieved
            pool_sample_indices = torch.cat((pool_indices.unsqueeze(1), sample_indices.unsqueeze(1)), dim=1) # len(pool_indices) * (cluster_id, sample_id)
            pool = pool_sample_indices[sorted_indices] # of shape (len(pool_indices), 2)

            # # Old implementation
            # sample_indices = [torch.randint(0, len(lenlist), (1,), generator=self.generator) for lenlist in pool_lengths]
            # pool_lengths = [lenlist[index] for lenlist, index in zip(pool_lengths, sample_indices)] # list of lengths

            # # Zip indices with sample indices and sort by length more efficiently
            # pool = list(zip(pool_lengths, pool_indices, sample_indices))
            # pool.sort(key=lambda x: x[0])

            # pool = [(pool_id, sample_id) for _, pool_id, sample_id in pool]

            mega_batch_indices = torch.randperm(math.ceil(pool.shape[0] / self.batch_size), generator=self.generator) * self.batch_size

            for j in mega_batch_indices:
                if self.drop_last and j + self.batch_size > pool.shape[0]: # drop the last batch if it's too small
                    continue

                batch = pool[j:j+self.batch_size] # (pool_id, sample_id). First is the id of the cluster, second is the id of the sample in the cluster.

                yield batch

    def __len__(self):
        if self.drop_last:
            return len(self.dataset) // self.batch_size
        else:
            return (len(self.dataset) + self.batch_size - 1) // self.batch_size

@dataclass
class TrainingVariables:
    Epoch: int = 0
    global_step: int = 0
    val_loss: float = float("inf")
    max_len_start: int = 0

    def state_dict(self):
        return self.__dict__
    
    def load_state_dict(self, state_dict):
        self.__dict__.update(state_dict)

class VAETrainer:
    def __init__(self, 
                 model: AutoencoderKL1D, 
                 tokenizer: PreTrainedTokenizerFast, 
                 train_dataloader: DataLoader, 
                 val_dataloader: DataLoader, 
                 config: VAETrainingConfig, 
                 test_dataloader: DataLoader = None,
                 training_variables: Optional[TrainingVariables] = None,
        ):
        self.tokenizer = tokenizer
        self.config = config
        self.training_variables = training_variables or TrainingVariables()
        self.accelerator_config = ProjectConfiguration(
            project_dir=self.config.output_dir,
            logging_dir=os.path.join(self.config.output_dir, "logs"),
            automatic_checkpoint_naming=self.config.automatic_checkpoint_naming,
            total_limit=self.config.total_checkpoints_limit, # Limit the total number of checkpoints
        )
        self.accelerator = Accelerator(
            project_config=self.accelerator_config,
            mixed_precision=self.config.mixed_precision,
            gradient_accumulation_steps=self.config.gradient_accumulation_steps,
            log_with="tensorboard",
        )

        if config.optimizer == "Adam":
            optimizer = torch.optim.Adam(model.parameters(), lr=config.learning_rate, weight_decay=config.weight_decay)
        elif config.optimizer == "AdamW":
            optimizer = torch.optim.AdamW(model.parameters(), lr=config.learning_rate, weight_decay=config.weight_decay)
        elif config.optimizer == "Adamax":
            optimizer = torch.optim.Adamax(model.parameters(), lr=config.learning_rate, weight_decay=config.weight_decay)
        elif config.optimizer == "SGD":
            assert config.SGDmomentum is not None, "SGD requires a momentum value"
            optimizer = torch.optim.SGD(model.parameters(), lr=config.learning_rate, weight_decay=config.weight_decay, momentum=config.SGDmomentum)
        else:
            raise ValueError("Invalid optimizer, choose between `AdamW`, `Adam`, `SGD`, and `Adamax`")

        if config.lr_schedule == 'constant':
            lr_scheduler = get_constant_schedule_with_warmup(
                optimizer=optimizer,
                num_warmup_steps=config.lr_warmup_steps,
            )
        elif config.lr_schedule == 'cosine':
            lr_scheduler = get_cosine_schedule_with_warmup(
                optimizer=optimizer,
                num_warmup_steps=config.lr_warmup_steps,
                num_training_steps=(len(train_dataloader) * config.num_epochs),
            )
        elif config.lr_schedule == 'cosine_10x_decay':
            lr_scheduler = get_cosine_10x_decay_schedule_with_warmup(
                optimizer=optimizer,
                num_warmup_steps=config.lr_warmup_steps,
                num_training_steps=(len(train_dataloader) * config.num_epochs),
            )
        elif config.lr_schedule == 'cosine_100x_decay':
            lr_scheduler = get_cosine_100x_decay_schedule_with_warmup(
                optimizer=optimizer,
                num_warmup_steps=config.lr_warmup_steps,
                num_training_steps=(len(train_dataloader) * config.num_epochs),
            )
        else:
            raise NotImplementedError('unknown lr schedule: {config.lr_schedule}')

        # Create the output directory
        if self.accelerator.is_main_process:
            if not os.path.exists(self.config.output_dir):
                os.makedirs(self.config.output_dir, exist_ok=False)
            elif not self.config.overwrite_output_dir:
                raise ValueError("Output directory already exists. Set `config.overwrite_output_dir` to `True` to overwrite it.")
            else:
                raise NotImplementedError(f'Overwriting the output directory {self.config.output_dir} is not implemented yet, please delete the directory manually.')

            if self.config.push_to_hub:
                raise NotImplementedError("Pushing to the HF Hub is not implemented yet")

        # Start the logging
        self.accelerator.init_trackers(
            project_name=self.accelerator_config.logging_dir,
            config=vars(self.config),
        )

        # Prepare everything
        # There is no specific order to remember, you just need to unpack the
        # objects in the same order you gave them to the prepare method.
        ema = EMA(model, 
                  beta = self.config.ema_decay, 
                  update_after_step = self.config.ema_update_after,
                  update_every = self.config.ema_update_every
        )
        self.model, self.ema, self.optimizer, self.train_dataloader, self.test_dataloader, self.val_dataloader, self.lr_scheduler = self.accelerator.prepare(
            model, ema, optimizer, train_dataloader, test_dataloader, val_dataloader, lr_scheduler
        )
        self.accelerator.register_for_checkpointing(self.training_variables)

        # Retrieve variables set in the dataloader
        self.pad_to_multiple_of = self.train_dataloader.dataset.pad_to_multiple_of
        self.seq_key = self.train_dataloader.dataset.sequence_key
        self.label_key = self.train_dataloader.dataset.label_key

    def get_kl_weight(self):
        if self.config.kl_schedule == 'constant_with_warmup':
            progress = self.training_variables.global_step / (self.config.kl_warmup_steps * self.config.gradient_accumulation_steps)
            kl_weight = self.config.kl_weight * min(1.0, progress)
        if self.config.kl_schedule == 'constant_with_restarts':
            if self.training_variables.global_step + (2 * (self.config.kl_warmup_steps * self.config.gradient_accumulation_steps)) >= len(self.train_dataloader) * self.config.num_epochs: # If theres is less than a cycle left, set the 
                progress = 1.5
            else:
                steps = self.training_variables.global_step % (2 * (self.config.kl_warmup_steps * self.config.gradient_accumulation_steps))
                progress = steps / (self.config.kl_warmup_steps * self.config.gradient_accumulation_steps)
            kl_weight = self.config.kl_weight * min(1.0, progress)
        return kl_weight

    def update_max_len(self):
        if self.training_variables.max_len_start < self.config.max_len:
            self.training_variables.max_len_start *= 2
            self.training_variables.max_len_start = min(self.training_variables.max_len_start, self.config.max_len) # To not have an int exploding to infinity in the background
            max_len = min(self.training_variables.max_len_start, self.config.max_len)
            print(f"Updating max_len to {max_len}")
            self.train_dataloader.batch_sampler.max_length = max_len

    def scale_gradients(self, 
                        m: nn.Module, 
                        n_tokens: int = 1, 
    ):
        '''
        Scale the gradients by dividing by the amount of tokens. Necessary for gradient accumulation with different length batches.
        '''

        for p in m.parameters():
            if p.requires_grad and p.grad is not None:
                p.grad.data = p.grad.data / n_tokens

    @torch.no_grad()
    def evaluate(self,
                 model: AutoencoderKL1D,
    ) -> dict:
        model.eval()
        test_dir = os.path.join(self.config.output_dir, "samples")
        os.makedirs(test_dir, exist_ok=True)

        running_loss = 0.0
        running_loss_ce = 0.0
        running_loss_kl = 0.0
        num_correct_residues = 0
        total_residues = 0
        latent_data = []
        name = f"step_{self.training_variables.global_step//1:08d}"

        progress_bar = tqdm(total=len(self.val_dataloader), disable = True) # not self.accelerator.is_local_main_process)
        progress_bar.set_description(f"Evaluating {name}")

        for i, batch in enumerate(self.val_dataloader):

            input_ids: torch.IntTensor = batch['input_ids']
            attention_mask: torch.BoolTensor = batch['attention_mask']
            length: torch.IntTensor = batch['length']

            output = model(sample = input_ids,
                           attention_mask = attention_mask,
                           sample_posterior = True, # Could be set to False in inference. This will take the mode of the latent dist TODO: should sample_posterior be true or false?
            )

            ce_loss, kl_loss = model.loss_fn(output, input_ids)
            loss = ce_loss + kl_loss * self.config.kl_weight
            running_loss_ce += ce_loss.detach().item()
            running_loss_kl += kl_loss.detach().item()
            running_loss += loss.detach().item()

            if i == 0 and self.accelerator.is_main_process: # save the first sample each evaluation as a logoplot
                logoplot_sample = output.sample[0]
                # remove the padding
                logoplot_sample_len = length[0]
                logoplot_sample = logoplot_sample[:,:logoplot_sample_len]
                logoplot_sample_id = str(batch['id'][0], encoding='utf-8')
                probs = F.softmax(logoplot_sample, dim=0).cpu().numpy()
                pool = mp.Pool(1)
                pool.apply_async(make_logoplot, 
                                args=(
                                    probs, 
                                    logoplot_sample_id, 
                                    f"{test_dir}/{name}_probs_{logoplot_sample_id}.png", 
                                    self.tokenizer.decode(range(self.tokenizer.vocab_size)),
                                ),
                                error_callback=lambda e: print(e),
                                callback=lambda _: pool.close(),
                )
                gc.collect()

            token_ids_pred = logits_to_token_ids(output.sample, self.tokenizer, cutoff=self.config.cutoff)

            token_ids_correct = ((input_ids == token_ids_pred) & (attention_mask == 1)).long()
            num_residues = torch.sum(attention_mask, dim=1).long()

            num_correct_residues += token_ids_correct.detach().sum().item()
            total_residues += num_residues.detach().sum().item()

            # get the latent space data
            latent: torch.Tensor = output.latent_dist.sample() # TODO: sample or mode?
            mask: torch.BoolTensor = output.attention_masks[-1].unsqueeze(1).expand_as(latent)
            data = latent[mask].detach().tolist()
            latent_data.extend(data)

            # Decode the predicted sequences, and remove zero padding
            seqs_pred = self.tokenizer.batch_decode(token_ids_pred, skip_special_tokens=self.config.skip_special_tokens)
            seqs_lens = length

            # Remove the padding from the sequences
            seqs_pred = [seq[:i] for seq, i in zip(seqs_pred, seqs_lens)]

            # Save all samples as a FASTA file
            seq_record_list = [SeqRecord(Seq(seq), id=str(batch['id'][i], encoding='utf-8'), 
            # seq_record_list = [SeqRecord(Seq(seq), id=str(batch['id'][i]), 
                            description=
                            f"label: {batch[self.label_key][i]} acc: {token_ids_correct[i].sum().item() / num_residues[i].item():.3f}")
                            for i, seq in enumerate(seqs_pred)]

            with open(f"{test_dir}/{name}.fa", "a") as f:
                SeqIO.write(seq_record_list, f, "fasta")

            progress_bar.update(1)

        # Calculate statistics for the validation set
        mu = np.mean(latent_data)
        std = np.std(latent_data)
        model.scaling_factor = 1/std # Set the scaling factor for the VAE to be 1/std, so that the latent space is normalized sd=1

        acc = num_correct_residues / total_residues
        log_loss = running_loss / len(self.val_dataloader)
        log_loss_ce = running_loss_ce / len(self.val_dataloader)
        log_loss_kl = running_loss_kl / len(self.val_dataloader)
        print(f"{name}, val_loss: {log_loss:.4f}, val_accuracy: {acc:.4f}, val_mu: {mu:.4f}, val_std: {std:.4f}")
        logs = {"val_loss": log_loss, 
                "val_ce_loss": log_loss_ce, 
                "val_kl_loss": log_loss_kl,
                "val_acc": acc,
                "val_mu": mu,
                "val_std": std,
                }
        gc.collect()
        return logs

    def train(self, from_checkpoint: Optional[Union[str, os.PathLike]] = None):

        # start the loop
        if self.accelerator.is_local_main_process:
            # load the checkpoint if it exists
            if from_checkpoint is None:
                skipped_dataloader = self.train_dataloader
                starting_epoch = 0
                self.training_variables.global_step = 0
                self.training_variables.val_loss = float("inf")
                self.training_variables.max_len_start = self.config.max_len_start
            else:
                self.accelerator.load_state(input_dir=from_checkpoint)
                # Skip the first batches
                starting_epoch = self.training_variables.global_step // len(self.train_dataloader)
                batches_to_skip = self.training_variables.global_step % len(self.train_dataloader)
                skipped_dataloader = self.accelerator.skip_first_batches(self.train_dataloader, batches_to_skip)
                self.accelerator.print(f"Loaded checkpoint from {from_checkpoint}")
                self.accelerator.print(f"Starting from epoch {starting_epoch}")
                self.accelerator.print(f"Starting from step {self.training_variables.global_step}")
                self.accelerator.print(f"Skipping {batches_to_skip} batches (randomly)")
                self.accelerator.print(f"Current validation loss: {self.training_variables.val_loss}")
                self.accelerator.print(f"Current max length: {self.training_variables.max_len_start}")

        # Now you train the model
        self.model.train()
        n_tokens = 0
        for epoch in range(starting_epoch, self.config.num_epochs):

            if epoch == starting_epoch:
                dataloader = skipped_dataloader
            else:
                dataloader = self.train_dataloader

            progress_bar = tqdm(total=len(dataloader), disable = True) #not self.accelerator.is_local_main_process)
            progress_bar.set_description(f"Epoch {epoch}")

            for step, batch in enumerate(dataloader):

                # Gradient accumulation
                with self.accelerator.accumulate(self.model):

                    input_ids: torch.IntTensor = batch['input_ids']
                    attention_mask: torch.BoolTensor = batch['attention_mask']

                    n_tokens += attention_mask.sum()

                    # Forward pass
                    output: AutoencoderKLOutput1D = self.model(sample = input_ids,
                                        attention_mask = attention_mask,
                                        sample_posterior = True, # Should be set to true in training
                    )

                    # Loss calculation
                    ce_loss, kl_loss = self.model.loss_fn(output, input_ids)
                    kl_weight = self.get_kl_weight()
                    loss = ce_loss + kl_loss * kl_weight
                    loss_back = loss * attention_mask.sum() # https://www.reddit.com/r/MachineLearning/comments/1acbzrx/d_gradient_accumulation_should_not_be_used_with/

                    # Backward pass
                    self.accelerator.backward(loss_back)

                    # Gradient clipping and gradient scaling for gradient accumulation with different length batches
                    if self.accelerator.sync_gradients:
                        self.scale_gradients(self.model, n_tokens)
                        n_tokens = 0
                        if self.config.gradient_clip_val is not None:
                            self.accelerator.clip_grad_norm_(self.model.parameters(), self.config.gradient_clip_val)

                    # Update the model
                    self.optimizer.step()
                    self.lr_scheduler.step()
                    self.optimizer.zero_grad()
                    if self.accelerator.sync_gradients:
                        self.ema.update()

                # Log the progress
                progress_bar.update(1)
                logs = {"train_loss": loss.detach().item(), 
                        "train_ce_loss": ce_loss.detach().item(), 
                        "train_kl_loss": kl_loss.detach().item(), 
                        "kl_weight": kl_weight,
                        "lr": self.lr_scheduler.get_last_lr()[0], 
                        "step": self.training_variables.global_step,
                }
                progress_bar.set_postfix(**logs)
                self.accelerator.log(logs, step=self.training_variables.global_step)
                self.training_variables.global_step += 1

                # Update the max_len
                if self.training_variables.global_step % self.config.max_len_doubling_steps == 0:
                    self.update_max_len()

                if self.training_variables.global_step == 1 or self.training_variables.global_step % self.config.save_image_model_steps == 0 or self.training_variables.global_step == len(self.train_dataloader) * self.config.num_epochs:
                    
                    logs = self.evaluate(self.ema.ema_model)
                    self.accelerator.log(logs, step=self.training_variables.global_step)

                    new_val_loss = logs["val_loss"]

                    self.accelerator.wait_for_everyone()
                    if True: # new_val_loss < self.training_variables.val_loss: # Save the model if the validation loss is lower
                        self.training_variables.val_loss = new_val_loss
                        self.accelerator.save_state()
                    self.model.train() # Make sure the model is in train mode
                
                self.accelerator.wait_for_everyone()
                if self.training_variables.global_step % len(self.train_dataloader) == 0: # If it is the last batch of an Epoch, save the model for easy restart.
                    self.accelerator_config.automatic_checkpoint_naming = False
                    self.accelerator.save_state(
                            output_dir=os.path.join(self.config.output_dir, f"Epoch_{epoch}")
                        )
                    self.accelerator_config.automatic_checkpoint_naming = True

        self.accelerator.end_training()
        self.save_pretrained()

    def save_pretrained(self, output_dir: Optional[str] = None):

        ce_model = self.accelerator.unwrap_model(self.model)
        ema_model = self.accelerator.unwrap_model(self.ema.ema_model)

        if output_dir is None:
            output_dir = os.path.join(self.config.output_dir, "pretrained")
        
        os.makedirs(output_dir, exist_ok=True)
        
        ce_model.save_pretrained(os.path.join(output_dir, "CE"))
        ema_model.save_pretrained(os.path.join(output_dir, "EMA"))

# Diffusion training
@dataclass
class ProtDiffusionTrainingConfig:
    batch_size: int = 64  # the batch size
    mega_batch: int = 1000 # how many batches to use for batchsampling
    num_epochs: int = 1  # the number of epochs to train the model
    gradient_accumulation_steps: int = 2  # the number of steps to accumulate gradients before taking an optimizer step
    learning_rate: float = 1e-4  # the learning rate
    lr_warmup_steps: int  = 1000
    lr_schedule: str = 'cosine'
    save_image_model_steps: int  = 1000
    save_every_epoch: bool = False  # whether to save the model every epoch
    mixed_precision: str = "fp16"  # `no` for float32, `fp16` for automatic mixed precision #TODO: implement fully
    optimizer: str = "AdamW"  # the optimizer to use, choose between `AdamW`, `Adam`, `SGD`, and `Adamax`
    SGDmomentum: Optional[float] = 0.9
    output_dir: str = os.path.join("output","test")  # the model name locally and on the HF Hub
    pad_to_multiple_of: int = 16 # should be a multiple of 2 for each layer in the VAE.
    max_len: int = 512  # truncation of the input sequence
    max_len_start: Optional[int] = 64  # the starting length of the input sequence
    max_len_doubling_steps: Optional[int] = 100000  # the number of steps to double the input sequence length

    class_embeddings_concat = False  # whether to concatenate the class embeddings to the time embeddings

    push_to_hub = False  # Not implemented yet. Whether to upload the saved model to the HF Hub
    hub_model_id = "kkj15dk/ProtDiffusion"  # the name of the repository to create on the HF Hub
    hub_private_repo = False
    overwrite_output_dir = False  # overwrite the old model when re-running the notebook
    seed: int = 42

    automatic_checkpoint_naming: bool = True  # whether to automatically name the checkpoints
    total_checkpoints_limit: int = 5  # the total limit of checkpoints to save

    cutoff: Optional[float] = None # cutoff for when to predict the token given the logits, and when to assign the unknown token 'X' to this position
    skip_special_tokens: bool = False # whether to skip the special tokens when writing the evaluation sequences

    gradient_clip_val: Optional[float] = 5.0  # the value to clip the gradients to
    weight_decay: float = 0.01 # weight decay for the optimizer
    ema_decay: float = 0.9999 # the decay rate for the EMA
    ema_update_after: int = 1000 # the number of steps to wait before updating the EMA
    ema_update_every: int = 1 # the number of steps to wait before updating the EMA

    use_batch_optimal_transport: bool = True # whether to use optimal transport for the batch to reorder the noise
    use_logitnorm_timestep_sampling: bool = False # whether to use the logitnorm sampling for the timestep
    logitnorm_m: float = 0 # the m parameter for the logitnorm sampling
    logitnorm_s: float = 1 # the s parameter for the logitnorm sampling

    def __init__(self, **kwargs):
        for k, v in kwargs.items():
            setattr(self, k, v)

        if not self.overwrite_output_dir and os.path.exists(self.output_dir):
            raise ValueError("Output directory already exists. Set `config.overwrite_output_dir` to `True` to overwrite it.")

        if self.push_to_hub:
            raise NotImplementedError("Pushing to the HF Hub is not implemented yet")

        assert self.optimizer in ["AdamW", "Adam", "SGD", "Adamax"], "Invalid optimizer, choose between `AdamW`, `Adam`, `SGD`, and `Adamax`"
        assert self.mixed_precision in ["no", "fp16"], "Invalid mixed precision setting, choose between `no` and `fp16`" # TODO: implement fully
        assert self.max_len % self.pad_to_multiple_of == 0, "The maximum length of the input sequence must be a multiple of the pad_to_multiple_of parameter."
        assert self.max_len_start is None or self.max_len_start % self.pad_to_multiple_of == 0, "The starting length of the input sequence must be a multiple of the pad_to_multiple_of parameter."

        if self.max_len_start is not None:
            assert self.max_len_start <= self.max_len, "The starting length of the input sequence must be less than or equal to the maximum length of the input sequence, or None."

class ProtDiffusionTrainer:
    def __init__(self, 
                 transformer: DiTTransformer1DModel,
                 vae: AutoencoderKL1D, 
                 tokenizer: PreTrainedTokenizerFast, 
                 config: ProtDiffusionTrainingConfig, 
                 noise_scheduler: Union[DDPMScheduler, FlowMatchingEulerScheduler], # the scheduler to use for the diffusion
                 train_dataloader: DataLoader, 
                 val_dataloader: Optional[DataLoader] = None, 
                 test_dataloader: Optional[DataLoader] = None,
                 training_variables: Optional[TrainingVariables] = None,
                 eval_seq_len: Union[List[int],int] = 1024, # the sequence lengths to evaluate on
                 eval_class_labels: Optional[Union[List[int],int]] = None, # the class labels to evaluate on, should be a list the same length as the eval batch size
                 eval_guidance_scale: float = 2.0, # the scale of the guidance for the diffusion
                 eval_num_inference_steps: int = 1000, # the number of inference steps for the diffusion
        ):
        self.noise_scheduler = noise_scheduler
        assert isinstance(noise_scheduler, (DDPMScheduler, FlowMatchingEulerScheduler)), "The noise scheduler must be an instance of KarrasDiffusionSchedulers or FlowMatchingEulerScheduler"
        # Figure out if we are doing flow (matching) or diffusion
        if isinstance(noise_scheduler, DDPMScheduler):
            self.flow = False
            self.diffusion = True
        elif isinstance(noise_scheduler, FlowMatchingEulerScheduler):
            self.flow = True
            self.diffusion = False
        self.tokenizer = tokenizer
        self.config = config

        self.eval_seq_len = eval_seq_len
        assert isinstance(eval_seq_len, (int, list)), "The evaluation sequence length should be an integer or a list of integers"
        assert all(seq_len <= self.config.max_len for seq_len in eval_seq_len), "The evaluation sequence length must not be greater than the maximum sequence length"

        self.eval_class_labels = eval_class_labels
        self.eval_guidance_scale = eval_guidance_scale
        self.eval_num_inference_steps = eval_num_inference_steps
        self.training_variables = training_variables or TrainingVariables()
        self.accelerator_config = ProjectConfiguration(
            project_dir=self.config.output_dir,
            logging_dir=os.path.join(self.config.output_dir, "logs"),
            automatic_checkpoint_naming=self.config.automatic_checkpoint_naming,
            total_limit=self.config.total_checkpoints_limit, # Limit the total number of checkpoints
        )
        self.accelerator = Accelerator(
            project_config=self.accelerator_config,
            mixed_precision=self.config.mixed_precision,
            gradient_accumulation_steps=self.config.gradient_accumulation_steps,
            log_with="tensorboard",
        )

        if config.optimizer == "Adam":
            optimizer = torch.optim.Adam(transformer.parameters(), lr=config.learning_rate, weight_decay=config.weight_decay)
        elif config.optimizer == "AdamW":
            optimizer = torch.optim.AdamW(transformer.parameters(), lr=config.learning_rate, weight_decay=config.weight_decay)
        elif config.optimizer == "Adamax":
            optimizer = torch.optim.Adamax(transformer.parameters(), lr=config.learning_rate, weight_decay=config.weight_decay)
        elif config.optimizer == "SGD":
            assert config.SGDmomentum is not None, "SGD requires a momentum value"
            optimizer = torch.optim.SGD(transformer.parameters(), lr=config.learning_rate, weight_decay=config.weight_decay, momentum=config.SGDmomentum)
        else:
            raise ValueError("Invalid optimizer, choose between `AdamW`, `Adam`, `SGD`, and `Adamax`")

        if config.lr_schedule == 'constant':
            lr_scheduler = get_constant_schedule_with_warmup(
                optimizer=optimizer,
                num_warmup_steps=config.lr_warmup_steps,
            )
        elif config.lr_schedule == 'cosine':
            lr_scheduler = get_cosine_schedule_with_warmup(
                optimizer=optimizer,
                num_warmup_steps=config.lr_warmup_steps,
                num_training_steps=(len(train_dataloader) * config.num_epochs),
            )
        elif config.lr_schedule == 'cosine_10x_decay':
            lr_scheduler = get_cosine_10x_decay_schedule_with_warmup(
                optimizer=optimizer,
                num_warmup_steps=config.lr_warmup_steps,
                num_training_steps=(len(train_dataloader) * config.num_epochs),
            )
        elif config.lr_schedule == 'cosine_100x_decay':
            lr_scheduler = get_cosine_100x_decay_schedule_with_warmup(
                optimizer=optimizer,
                num_warmup_steps=config.lr_warmup_steps,
                num_training_steps=(len(train_dataloader) * config.num_epochs),
            )
        else:
            raise NotImplementedError('unknown lr schedule: {config.lr_schedule}')
<<<<<<< HEAD
        
        # Create the output directory
        if self.accelerator.is_main_process:
            if not os.path.exists(self.config.output_dir):
                os.makedirs(self.config.output_dir, exist_ok=False)
            elif not self.config.overwrite_output_dir:
                raise ValueError("Output directory already exists. Set `config.overwrite_output_dir` to `True` to overwrite it.")
            else:
                raise NotImplementedError(f'Overwriting the output directory {self.config.output_dir} is not implemented yet, please delete the directory manually.')
                
            if self.config.push_to_hub:
                raise NotImplementedError("Pushing to the HF Hub is not implemented yet")
        
        # Start the logging
        self.accelerator.init_trackers(
            project_name=self.accelerator_config.logging_dir,
            config=vars(self.config),
        )
        
=======

>>>>>>> 459d2823
        # Prepare everything
        # There is no specific order to remember, you just need to unpack the
        # objects in the same order you gave them to the prepare method.
        ema = EMA(transformer, 
                  beta = self.config.ema_decay, 
                  update_after_step = self.config.ema_update_after,
                  update_every = self.config.ema_update_every
        )
        self.transformer, self.ema, self.vae, self.optimizer, self.train_dataloader, self.lr_scheduler = self.accelerator.prepare(
            transformer, ema, vae, optimizer, train_dataloader, lr_scheduler
        )
        if test_dataloader is not None:
            self.test_dataloader: DataLoader = self.accelerator.prepare(test_dataloader)
        if val_dataloader is not None:
            self.val_dataloader: DataLoader = self.accelerator.prepare(val_dataloader)
        self.vae.eval() # Set the VAE to eval mode
        self.accelerator.register_for_checkpointing(self.training_variables)

        # Retrieve variables set in the dataloader
        self.pad_to_multiple_of = self.train_dataloader.dataset.pad_to_multiple_of
        self.seq_key = self.train_dataloader.dataset.sequence_key
        self.label_key = self.train_dataloader.dataset.label_key

    def update_max_len(self):
        if self.training_variables.max_len_start < self.config.max_len:
            self.training_variables.max_len_start *= 2
            self.training_variables.max_len_start = min(self.training_variables.max_len_start, self.config.max_len) # To not have an int exploding to infinity in the background
            max_len = min(self.training_variables.max_len_start, self.config.max_len)
            print(f"Updating max_len to {max_len}")
            self.train_dataloader.batch_sampler.max_length = max_len

    def scale_gradients(self, 
                        m: nn.Module, 
                        n_tokens: int = 1, 
    ):
        '''
        Scale the gradients by dividing by the amount of tokens. Necessary for gradient accumulation with different length batches.
        '''

        for p in m.parameters():
            if p.requires_grad and p.grad is not None:
                p.grad.data = p.grad.data / n_tokens

    def logitnorm(self, bs: int, m: int, s: int, generator: Optional[torch.Generator] = None) -> torch.Tensor: # TODO: fix bug. This is wrongfully implemented
        '''
        draw random samples from a logitnormal distribution. https://arxiv.org/pdf/2403.03206
        '''

        assert m == 0 and s == 1, "The logitnormal distribution is only implemented for m=0 and s=1"

        rand = torch.randn((bs,), device=self.accelerator.device, generator=generator)
        samples = 1 / (1 + torch.exp(-rand))
        return samples

    def sample_timesteps(self, bs: int, generator: Optional[torch.Generator] = None) -> torch.Tensor:
        
        '''
        Get the timesteps for the diffusion or flow matching training.
        bs: int, the batch size
        generator: torch.Generator, the random number generator
        '''

        if self.diffusion and not self.flow: # Diffusion
            if self.config.use_logitnorm_timestep_sampling:
                timesteps = self.logitnorm(bs, self.config.logitnorm_m, self.config.logitnorm_s, generator)
                timesteps = torch.round(timesteps * self.noise_scheduler.config.num_train_timesteps).to(dtype=torch.int) # scale to the number of timesteps
            timesteps = torch.randint(
                    0, self.noise_scheduler.config.num_train_timesteps, (bs,), device=self.accelerator.device,
                    dtype=torch.int64,
                    generator=generator,
            )
        elif self.flow and not self.diffusion: # Flow matching
            if self.config.use_logitnorm_timestep_sampling:
                timesteps = self.logitnorm(bs, self.config.logitnorm_m, self.config.logitnorm_s, generator)
            else:
                timesteps = torch.rand(
                        (bs,), 
                        device=self.accelerator.device,
                        dtype=torch.float32,
                        generator=generator,
                )
        return timesteps

    def loss(self,
             output: Transformer1DModelOutput,
             latent: Optional[torch.Tensor],
             noise: torch.Tensor,
             attention_mask: torch.Tensor,
    ):
        if self.diffusion and not self.flow: # Diffusion
            target = noise
        elif self.flow and not self.diffusion: # Flow matching
            target = latent - noise
        else:
            raise ValueError("Either diffusion or flow must be True, and the other False")
        loss = F.mse_loss(output, target, reduction='none').mean(dim=1) * attention_mask # Mean over the channel dimension, Mask the loss
        loss = loss.sum() / attention_mask.sum() # Average the loss over the non-masked tokens

        return loss

    def evaluate(self, model: DiTTransformer1DModel):
        model.eval()
        dataloader = self.val_dataloader
        if dataloader.batch_sampler.shuffle == False: # TODO: there's a bug in the very first evaluation. All subsequent evaluations work fine when using shuffle=False.
            generator = torch.Generator(device=self.accelerator.device).manual_seed(self.config.seed)
        else:
            generator = None

        progress_bar = tqdm(total=len(dataloader), disable = not self.accelerator.is_local_main_process)

        running_loss = 0.0

        for step, batch in enumerate(dataloader):
            input_ids = batch['input_ids']
            # if step == 0:
            #     print(input_ids[0])
            #     print(batch['id'][0])
            attention_mask = batch['attention_mask']

            vae_encoded: EncoderKLOutput1D = self.vae.encode(x = input_ids,
                                                             attention_mask = attention_mask,
            )

            attention_mask = vae_encoded.attention_masks[-1]
            latent = vae_encoded.latent_dist.sample(generator=generator) # Mode is deterministic TODO: .sample() or .mode()?
            label = batch['label']

            # Sample noise to add to the images
            noise = torch.randn(
                latent.shape, 
                device=self.accelerator.device,
                generator=generator,
            )

            if self.config.use_batch_optimal_transport:
                noise = reorder_noise_for_OT(latent, noise)
            
            noise = noise * attention_mask.unsqueeze(1) # Mask the noise
            bs = latent.shape[0]

            # Sample a random timestep for each latent. Make sure it is from a uniform distribution for evaluation.
            timesteps = torch.rand(
                        (bs,), 
                        device=self.accelerator.device,
                        dtype=torch.float32,
                        generator=generator,
            )
            if self.diffusion and not self.flow: # Diffusion
                timesteps = (self.noise_scheduler.config.num_train_timesteps * timesteps).to(dtype=torch.int) # round to the nearest integer

            # Add noise to the clean images according to the noise magnitude at each timestep
            noisy_latent = self.noise_scheduler.add_noise(latent, noise, timesteps) # Same method for both diffusion and flow matching
            noisy_latent = noisy_latent.to(self.accelerator.device)
            attention_mask = attention_mask.to(self.accelerator.device)

            # Forward pass
            output: torch.Tensor = model(hidden_states = noisy_latent,
                           attention_mask = attention_mask,
                           timestep = timesteps,
                           class_labels = label,
            ).sample
            
            # Loss calculation
            loss = self.loss(output, latent, noise, attention_mask)
            running_loss += loss.detach().item()

            progress_bar.update(1)

        val_loss = running_loss / len(dataloader)
        return val_loss

    @torch.no_grad()
    def inference_test(self,
                       pipeline: ProtDiffusionPipeline,
    ):
        test_dir = os.path.join(self.config.output_dir, "samples")
        os.makedirs(test_dir, exist_ok=True)

        seqs_lens = self.eval_seq_len
        class_labels = self.eval_class_labels
        name = f"step_{self.training_variables.global_step//1:08d}"

        output = pipeline(seq_len=seqs_lens,
                          class_labels=class_labels,
                          guidance_scale=self.eval_guidance_scale,
                          num_inference_steps=self.eval_num_inference_steps,
                          generator=None,
                          output_type='logits', # aa_seq
        )
        logits = output.seqs
        # seqs_pred = output.seqs

        # make a logoplot of the first sample
        logoplot_sample = logits[0]
        # remove the padding
        logoplot_sample_len = seqs_lens[0]
        logoplot_sample = logoplot_sample[:,:logoplot_sample_len]
        logoplot_sample_cl = class_labels[0]
        probs = F.softmax(logoplot_sample, dim=0).cpu().numpy()
        pool = mp.Pool(1)
        pool.apply_async(make_logoplot, 
                        args=(
                            probs, 
                            name, 
                            f"{test_dir}/{name}_length_{logoplot_sample_len}_class_label_{logoplot_sample_cl}_inference_steps_{self.eval_num_inference_steps}.png", 
                            self.tokenizer.decode(range(self.tokenizer.vocab_size)),
                        ),
                        error_callback=lambda e: print(e),
                        callback=lambda _: pool.close(),
        )
        # gc.collect()

        token_ids_pred = logits_to_token_ids(logits, self.tokenizer, cutoff=self.config.cutoff)

        # Decode the predicted sequences, and remove zero padding
        seqs_pred = self.tokenizer.batch_decode(token_ids_pred, skip_special_tokens=self.config.skip_special_tokens)

        # Remove the padding from the sequences
        seqs_pred = [seq[:i] for seq, i in zip(seqs_pred, seqs_lens)]

        # Save all samples as a FASTA file
        seq_record_list = [SeqRecord(Seq(seq), id=str(seqs_lens[i]), 
                        description=
                        f"length: {seqs_lens[i]} label: {class_labels[i]}")
                        for i, seq in enumerate(seqs_pred)]

        with open(f"{test_dir}/{name}.fa", "a") as f:
            SeqIO.write(seq_record_list, f, "fasta")
        
        gc.collect()
        print(f"Inference test done: {name}")
        return

    def train(self, from_checkpoint: Optional[Union[str, os.PathLike]] = None):

        # start the loop
        if self.accelerator.is_local_main_process:
            # load the checkpoint if it exists
            if from_checkpoint is None:
                skipped_dataloader = self.train_dataloader
                starting_epoch = 0
                self.training_variables.global_step = 0
                self.training_variables.val_loss = float("inf")
                self.training_variables.max_len_start = self.config.max_len_start
            else:
                self.accelerator.load_state(input_dir=from_checkpoint)
                # Skip the first batches
                starting_epoch = self.training_variables.global_step // len(self.train_dataloader)
                batches_to_skip = self.training_variables.global_step % len(self.train_dataloader)
                skipped_dataloader = self.accelerator.skip_first_batches(self.train_dataloader, batches_to_skip)
                print(f"Loaded checkpoint from {from_checkpoint}")
                print(f"Starting from epoch {starting_epoch}")
                print(f"Starting from step {self.training_variables.global_step}")
                print(f"Skipping {batches_to_skip} batches (randomly)")
                print(f"Current validation loss: {self.training_variables.val_loss}")
                print(f"Current max length: {self.training_variables.max_len_start}")

        # Now you train the model
        self.transformer.train()
        n_tokens = 0
        for epoch in range(starting_epoch, self.config.num_epochs):

            if epoch == starting_epoch:
                dataloader = skipped_dataloader
            else:
                dataloader = self.train_dataloader

            progress_bar = tqdm(total=len(dataloader), disable = not self.accelerator.is_local_main_process)
            progress_bar.set_description(f"Epoch {epoch}")

            for step, batch in enumerate(dataloader):

                # Gradient accumulation
                with self.accelerator.accumulate(self.transformer):
                    
                    input_ids: torch.IntTensor = batch['input_ids']
                    attention_mask: torch.BoolTensor = batch['attention_mask']
                    label: torch.IntTensor = batch['label']

                    vae_encoded: EncoderKLOutput1D = self.vae.encode(x = input_ids,
                                                attention_mask = attention_mask,
                    )

                    attention_mask = vae_encoded.attention_masks[-1]
                    latent = vae_encoded.latent_dist.sample() # Mode is deterministic TODO: .sample() or .mode()?

                    n_tokens += attention_mask.sum()

                    # Sample noise to add to the images
                    noise = torch.randn(latent.shape, device=latent.device)
                    if self.config.use_batch_optimal_transport:
                        noise = reorder_noise_for_OT(latent, noise)
                    
                    noise = noise * attention_mask.unsqueeze(1) # Mask the noise
                    bs = latent.shape[0]

                    # Sample a random timestep for each latent
                    timesteps = self.sample_timesteps(bs)

                    # Add noise to the clean images according to the noise magnitude at each timestep
                    noisy_latent = self.noise_scheduler.add_noise(latent, noise, timesteps)

                    # Forward pass
                    output: torch.Tensor = self.transformer(hidden_states = noisy_latent,
                                              attention_mask = attention_mask,
                                              timestep = timesteps,
                                              class_labels = label,
                    ).sample
                    
                    # Loss calculation
                    loss = self.loss(output, latent, noise, attention_mask)
                    loss_back = loss * attention_mask.sum() # https://www.reddit.com/r/MachineLearning/comments/1acbzrx/d_gradient_accumulation_should_not_be_used_with/

                    # Backward pass
                    self.accelerator.backward(loss_back)

                    # Gradient clipping and gradient scaling for gradient accumulation with different length batches
                    if self.accelerator.sync_gradients:
                        self.scale_gradients(self.transformer, n_tokens)
                        n_tokens = 0
                        if self.config.gradient_clip_val is not None:
                            self.accelerator.clip_grad_norm_(self.transformer.parameters(), self.config.gradient_clip_val)
                    
                    # Update the model
                    self.optimizer.step()
                    self.lr_scheduler.step()
                    self.optimizer.zero_grad()
                    if self.accelerator.sync_gradients:
                        self.ema.update()

                # Log the progress
                progress_bar.update(1)
                logs = {"train_loss": loss.detach().item(), 
                        "lr": self.lr_scheduler.get_last_lr()[0], 
                        "step": self.training_variables.global_step,
                }
                progress_bar.set_postfix(**logs)
                self.accelerator.log(logs, step=self.training_variables.global_step)
                self.training_variables.global_step += 1

                # Update the max_len
                if self.training_variables.global_step % self.config.max_len_doubling_steps == 0:
                    self.update_max_len()

                # Evaluation and saving the model
                if self.training_variables.global_step == 1 or self.training_variables.global_step % self.config.save_image_model_steps == 0 or self.training_variables.global_step == len(self.train_dataloader) * self.config.num_epochs:
                    
            ### My RAM gets eaten somewhere here
                    # Test of inference using the EMA model
                    self.accelerator.wait_for_everyone()
                    if self.accelerator.is_main_process:
                        pipeline = ProtDiffusionPipeline(transformer=self.accelerator.unwrap_model(self.ema.ema_model), vae=self.vae, scheduler=self.noise_scheduler, tokenizer=self.tokenizer)
                        self.inference_test(pipeline)
            ### My RAM gets eaten somewhere here

                    # Evaluation
                    self.accelerator.wait_for_everyone()
                    ema_loss = self.evaluate(self.ema.ema_model)
                    mse_loss = self.evaluate(self.transformer)
                    logs = {"val_loss_ema": ema_loss, 
                            "val_loss_mse": mse_loss,
                    }
                    self.accelerator.log(logs, step=self.training_variables.global_step)
                    if self.accelerator.is_main_process:
                        self.accelerator.save_state()
                    self.transformer.train() # Make sure the model is in train mode

            # After every epoch
            torch.cuda.empty_cache()
            if self.config.save_every_epoch:

            ### My RAM gets eaten somewhere here
                # Test of inference using the MSE model every epoch
                self.accelerator.wait_for_everyone()
                if self.accelerator.is_main_process:
                    pipeline = ProtDiffusionPipeline(transformer=self.accelerator.unwrap_model(self.transformer), vae=self.vae, scheduler=self.noise_scheduler, tokenizer=self.tokenizer)
                    self.inference_test(pipeline)
            ### My RAM gets eaten somewhere here

                # Evaluation
                self.accelerator.wait_for_everyone()
                ema_loss = self.evaluate(self.ema.ema_model)
                mse_loss = self.evaluate(self.transformer)
                logs = {"val_loss_ema": ema_loss, 
                        "val_loss_mse": mse_loss,
                }
                self.accelerator.log(logs, step=self.training_variables.global_step)
                if self.accelerator.is_main_process:
                    self.accelerator.save_state()
                self.transformer.train() # Make sure the model is in train mode

        # After training
        self.accelerator.end_training()
        self.save_pretrained()

    def save_pretrained(self, output_dir: Optional[str] = None):

        ce_model = self.accelerator.unwrap_model(self.transformer)
        ema_model = self.accelerator.unwrap_model(self.ema.ema_model)

        if output_dir is None:
            output_dir = os.path.join(self.config.output_dir, "pretrained")
        
        os.makedirs(output_dir, exist_ok=True)
        
        ce_model.save_pretrained(os.path.join(output_dir, "CE"))
        ema_model.save_pretrained(os.path.join(output_dir, "EMA"))<|MERGE_RESOLUTION|>--- conflicted
+++ resolved
@@ -1154,7 +1154,6 @@
             )
         else:
             raise NotImplementedError('unknown lr schedule: {config.lr_schedule}')
-<<<<<<< HEAD
         
         # Create the output directory
         if self.accelerator.is_main_process:
@@ -1174,9 +1173,6 @@
             config=vars(self.config),
         )
         
-=======
-
->>>>>>> 459d2823
         # Prepare everything
         # There is no specific order to remember, you just need to unpack the
         # objects in the same order you gave them to the prepare method.
