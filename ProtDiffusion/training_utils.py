--- conflicted
+++ resolved
@@ -636,13 +636,9 @@
                     loss = ce_loss + kl_loss * kl_weight
                     self.accelerator.backward(loss)
 
-<<<<<<< HEAD
-                    torch.nn.utils.clip_grad_norm_(self.model.parameters(), 1.0)
-=======
                     if self.accelerator.sync_gradients:
                         if self.config.gradient_clip_val is not None:
                             self.accelerator.clip_grad_norm_(self.model.parameters(), self.config.gradient_clip_val)
->>>>>>> 136283af
                     self.optimizer.step()
                     self.lr_scheduler.step()
                     self.optimizer.zero_grad()
