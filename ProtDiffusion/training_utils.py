--- conflicted
+++ resolved
@@ -515,16 +515,7 @@
         latent_data = []
         name = f"step_{self.training_variables.global_step//1:08d}"
 
-<<<<<<< HEAD
         progress_bar = tqdm(total=len(self.val_dataloader), disable=True) #not self.accelerator.is_local_main_process)
-        progress_bar.set_description(f"Evaluating {name}")
-
-        for i, sample in enumerate(self.val_dataloader):
-            
-            output = model(sample = sample['input_ids'],
-                                attention_mask = sample['attention_mask'],
-                                sample_posterior = False, # Should be set to False in inference. This will take the mode of the latent dist
-=======
         progress_bar = tqdm(total=len(self.val_dataloader), disable=not self.accelerator.is_local_main_process)
         progress_bar.set_description(f"Evaluating {name}")
 
@@ -537,7 +528,6 @@
             output = model(sample = input_ids,
                            attention_mask = attention_mask,
                            sample_posterior = True, # Could be set to False in inference. This will take the mode of the latent dist TODO: should sample_posterior be true or false?
->>>>>>> de076512
             )
 
             ce_loss, kl_loss = model.loss_fn(output, input_ids)
@@ -606,15 +596,6 @@
         model.scaling_factor = 1/std # Set the scaling factor for the VAE to be 1/std, so that the latent space is normalized sd=1
 
         acc = num_correct_residues / total_residues
-<<<<<<< HEAD
-        loss_log = running_loss / len(self.val_dataloader)
-        loss_log_ce = running_loss_ce / len(self.val_dataloader)
-        loss_log_kl = running_loss_kl / len(self.val_dataloader)
-        print(f"{name}, val_loss: {loss_log:.4f}, val_accuracy: {acc:.6f}")
-        logs = {"val_loss": loss_log, 
-                "val_ce_loss": loss_log_ce, 
-                "val_kl_loss": loss_log_kl,
-=======
         log_loss = running_loss / len(self.val_dataloader)
         log_loss_ce = running_loss_ce / len(self.val_dataloader)
         log_loss_kl = running_loss_kl / len(self.val_dataloader)
@@ -622,7 +603,6 @@
         logs = {"val_loss": log_loss, 
                 "val_ce_loss": log_loss_ce, 
                 "val_kl_loss": log_loss_kl,
->>>>>>> de076512
                 "val_acc": acc,
                 "val_mu": mu,
                 "val_std": std,
@@ -689,11 +669,8 @@
             else:
                 dataloader = self.train_dataloader
 
-<<<<<<< HEAD
             progress_bar = tqdm(total=len(dataloader), disable=True) #not self.accelerator.is_local_main_process)
-=======
             progress_bar = tqdm(total=len(dataloader), disable=not self.accelerator.is_local_main_process)
->>>>>>> de076512
             progress_bar.set_description(f"Epoch {epoch}")
 
             for step, batch in enumerate(dataloader):
@@ -707,12 +684,8 @@
                     attention_mask = attention_mask.to(self.accelerator.device)
 
                     n_tokens += attention_mask.sum()
-<<<<<<< HEAD
-                    
-=======
 
                     # Forward pass
->>>>>>> de076512
                     output = self.model(sample = input,
                                         attention_mask = attention_mask,
                                         sample_posterior = True, # Should be set to true in training
