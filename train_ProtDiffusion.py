--- conflicted
+++ resolved
@@ -63,24 +63,15 @@
 vae = AutoencoderKL1D.from_pretrained('/zhome/fb/0/155603/output/protein-VAE-UniRef50_v9.3/pretrained/EMA')
 
 print("num cpu cores:", os.cpu_count())
-<<<<<<< HEAD
-print("setting num_workers to 16")
-num_workers = 16
-train_dataloader = make_clustered_dataloader(config, 
-=======
 print("setting num_workers to 12")
 num_workers = 12
 train_dataloader = make_dataloader(config, 
->>>>>>> c9378a37
                                    train_dataset,
                                    tokenizer=tokenizer,
                                    max_len=config.max_len_start,
                                    num_workers=num_workers,
                                    generator=generator,
 )
-<<<<<<< HEAD
-print("length of train dataloader: ", len(train_dataloader))
-=======
 val_dataloader = make_dataloader(config, 
                                  val_dataset, 
                                  tokenizer=tokenizer,
@@ -91,7 +82,6 @@
 
 print("length of train dataloader: ", len(train_dataloader))
 print("length of val dataloader: ", len(val_dataloader))
->>>>>>> c9378a37
 
 vae = AutoencoderKL1D.from_pretrained('/home/kaspe/ProtDiffusion/output/protein-VAE-UniRef50_v9.3/pretrained/EMA')
 
@@ -120,17 +110,11 @@
 Trainer = ProtDiffusionTrainer(transformer=transformer,
                                vae=vae,
                                tokenizer=tokenizer,
-<<<<<<< HEAD
                                config=config,
-                               train_dataloader=train_dataloader,
-                               val_dataloader=None,
-                               test_dataloader=None,
-=======
                                train_dataloader=train_dataloader,
                                val_dataloader=val_dataloader,
                                test_dataloader=None,
                                config=config,
->>>>>>> c9378a37
                                noise_scheduler = noise_scheduler, # the scheduler to use for the diffusion
                                eval_seq_len = [4096, 4096, 1024, 1024], # the sequence lengths to evaluate on
                                eval_class_labels = [0,1,0,1], # the class labels to evaluate on, should be a list the same length as the eval batch size
