# %%
from ProtDiffusion.training_utils import ProtDiffusionTrainingConfig, make_clustered_dataloader, set_seed, ProtDiffusionTrainer, count_parameters
from transformers import PreTrainedTokenizerFast
from diffusers import DDPMScheduler
import torch

from datasets import load_from_disk

from ProtDiffusion.models.autoencoder_kl_1d import AutoencoderKL1D
from ProtDiffusion.models.dit_transformer_1d import DiTTransformer1DModel

import os

config = ProtDiffusionTrainingConfig(
<<<<<<< HEAD
    num_epochs=2, # the number of epochs to train for
    batch_size=128, #16
    mega_batch=1000,
    gradient_accumulation_steps=2,
    learning_rate = 1e-4,
    lr_warmup_steps = 200,
    lr_schedule = 'constant', #'cosine'
    save_image_model_steps=12800,
    output_dir=os.path.join("output","ProtDiffusion-UniRef50_v1.2"),  # the model name locally and on the HF Hub
    total_checkpoints_limit=1, # the maximum number of checkpoints to keep
=======
    num_epochs=3000, # the number of epochs to train for
    batch_size=16,
    mega_batch=50,
    gradient_accumulation_steps=2,
    learning_rate = 1e-5,
    lr_warmup_steps = 200,
    save_image_model_steps = 320,
    save_every_epoch = True,
    output_dir=os.path.join("output","ProtDiffusion-PKSs-test_v1.8"),  # the model name locally and on the HF Hub
    total_checkpoints_limit=5, # the maximum number of checkpoints to keep
>>>>>>> d0cdefc4
    gradient_clip_val=1.0,
    max_len=4096, # 512 * 2**6
    max_len_start=4096,
    max_len_doubling_steps=100,
    ema_decay=0.9999,
    ema_update_after=100,
    ema_update_every=10,
    use_batch_optimal_transport=True, #False
)
print("Output dir: ", config.output_dir)
set_seed(config.seed) # Set the random seed for reproducibility
generator = torch.Generator().manual_seed(config.seed)

# dataset = load_from_disk('/home/kkj/ProtDiffusion/datasets/UniRef50_grouped-test')
<<<<<<< HEAD
# dataset = load_from_disk('/work3/s204514/PKSs_grouped')
dataset = load_from_disk('/work3/s204514/UniRef50_grouped')
=======
dataset = load_from_disk('/home/kkj/ProtDiffusion/datasets/UniRef50-test_grouped')
>>>>>>> d0cdefc4
train_dataset = dataset.shuffle(config.seed)

<<<<<<< HEAD
# shuffle again for 1.1
train_dataset = dataset.shuffle(config.seed + 1)

# Get pretrained models
tokenizer = PreTrainedTokenizerFast.from_pretrained("/zhome/fb/0/155603/ProtDiffusion/ProtDiffusion/tokenizer/tokenizer_v4.1")
vae = AutoencoderKL1D.from_pretrained('/work3/s204514/protein-VAE-UniRef50_v9.3/pretrained/EMA')
=======
# %%
# Get pretrained models
vae = AutoencoderKL1D.from_pretrained('/home/kkj/ProtDiffusion/output/protein-VAE-UniRef50_v9.3/pretrained/EMA')
tokenizer = PreTrainedTokenizerFast.from_pretrained("/home/kkj/ProtDiffusion/ProtDiffusion/tokenizer/tokenizer_v4.1")

# Split the dataset into train and temp sets using the datasets library
train_test_split_ratio = 0.2
train_val_test_split = dataset.train_test_split(test_size=train_test_split_ratio, seed=config.seed)
train_dataset = train_val_test_split['train']
temp_dataset = train_val_test_split['test']

# Split the temp set into validation and test sets using the datasets library
val_test_split_ratio = 0.5
val_test_split = temp_dataset.train_test_split(test_size=val_test_split_ratio, seed=config.seed)
val_dataset = val_test_split['train']
test_dataset = val_test_split['test']

# Check dataset lengths
print(f"Train dataset length: {len(train_dataset)}")

>>>>>>> d0cdefc4

print("num cpu cores:", os.cpu_count())
print("setting num_workers to 16")
num_workers = 16
<<<<<<< HEAD
train_dataloader = make_dataloader(config, 
                                   train_dataset,
                                   tokenizer=tokenizer,
                                   max_len=config.max_len_start,
                                   num_workers=num_workers,
                                   drop_last=True, # False
=======

train_dataloader = make_clustered_dataloader(config.batch_size,
                                             config.mega_batch,
                                             train_dataset,
                                             tokenizer=tokenizer,
                                             max_len=config.max_len_start,
                                             num_workers=num_workers,
                                             seed=config.seed,
                                             shuffle=True,
)
val_dataloader = make_clustered_dataloader(config.batch_size,
                                           config.mega_batch,
                                           val_dataset, 
                                           tokenizer=tokenizer,
                                           max_len=config.max_len, 
                                           num_workers=1,
                                           seed=config.seed,
                                           shuffle=False,
>>>>>>> d0cdefc4
)

print("length of train dataloader: ", len(train_dataloader))
print("length of val dataloader: ", len(val_dataloader))

# %%
transformer = DiTTransformer1DModel(
    num_attention_heads = 8,
    attention_head_dim = 72,
    in_channels = vae.config.latent_channels,
    num_layers = 8,
    attention_bias = True,
    activation_fn = "gelu-approximate",
    num_classes = 2,
    upcast_attention = False,
    norm_type = "ada_norm_zero",
    norm_elementwise_affine = False,
    norm_eps = 1e-5,
    pos_embed_type = "sinusoidal", # sinusoidal
    num_positional_embeddings = 256, # TODO: Should change based on max_len
    use_rope_embed = True, # RoPE https://github.com/lucidrains/rotary-embedding-torch
)
count_parameters(transformer) # Count the parameters of the model and print

# %%
noise_scheduler = DDPMScheduler(num_train_timesteps=1000)

Trainer = ProtDiffusionTrainer(transformer=transformer,
                               vae=vae,
                               tokenizer=tokenizer,
                               config=config,
                               train_dataloader=train_dataloader,
                               val_dataloader=val_dataloader,
                               test_dataloader=None,
                               noise_scheduler = noise_scheduler, # the scheduler to use for the diffusion
<<<<<<< HEAD
                               eval_seq_len = [2048, 2048, 1024, 1024], # the sequence lengths to evaluate on
=======
                               eval_seq_len = [4096, 4096, 1024, 1024], # the sequence lengths to evaluate on
>>>>>>> d0cdefc4
                               eval_class_labels = [0,1,0,1], # the class labels to evaluate on, should be a list the same length as the eval batch size
                               eval_guidance_scale = 4.0, # the scale of the guidance for the diffusion
                               eval_num_inference_steps = 1000, # the number of inference steps for the diffusion
)

# %%
if __name__ == '__main__':
    Trainer.train(from_checkpoint='/zhome/fb/0/155603/output/ProtDiffusion-UniRef50_v1.1/checkpoints/checkpoint_4')<|MERGE_RESOLUTION|>--- conflicted
+++ resolved
@@ -12,7 +12,6 @@
 import os
 
 config = ProtDiffusionTrainingConfig(
-<<<<<<< HEAD
     num_epochs=2, # the number of epochs to train for
     batch_size=128, #16
     mega_batch=1000,
@@ -23,18 +22,6 @@
     save_image_model_steps=12800,
     output_dir=os.path.join("output","ProtDiffusion-UniRef50_v1.2"),  # the model name locally and on the HF Hub
     total_checkpoints_limit=1, # the maximum number of checkpoints to keep
-=======
-    num_epochs=3000, # the number of epochs to train for
-    batch_size=16,
-    mega_batch=50,
-    gradient_accumulation_steps=2,
-    learning_rate = 1e-5,
-    lr_warmup_steps = 200,
-    save_image_model_steps = 320,
-    save_every_epoch = True,
-    output_dir=os.path.join("output","ProtDiffusion-PKSs-test_v1.8"),  # the model name locally and on the HF Hub
-    total_checkpoints_limit=5, # the maximum number of checkpoints to keep
->>>>>>> d0cdefc4
     gradient_clip_val=1.0,
     max_len=4096, # 512 * 2**6
     max_len_start=4096,
@@ -49,22 +36,10 @@
 generator = torch.Generator().manual_seed(config.seed)
 
 # dataset = load_from_disk('/home/kkj/ProtDiffusion/datasets/UniRef50_grouped-test')
-<<<<<<< HEAD
 # dataset = load_from_disk('/work3/s204514/PKSs_grouped')
 dataset = load_from_disk('/work3/s204514/UniRef50_grouped')
-=======
-dataset = load_from_disk('/home/kkj/ProtDiffusion/datasets/UniRef50-test_grouped')
->>>>>>> d0cdefc4
 train_dataset = dataset.shuffle(config.seed)
 
-<<<<<<< HEAD
-# shuffle again for 1.1
-train_dataset = dataset.shuffle(config.seed + 1)
-
-# Get pretrained models
-tokenizer = PreTrainedTokenizerFast.from_pretrained("/zhome/fb/0/155603/ProtDiffusion/ProtDiffusion/tokenizer/tokenizer_v4.1")
-vae = AutoencoderKL1D.from_pretrained('/work3/s204514/protein-VAE-UniRef50_v9.3/pretrained/EMA')
-=======
 # %%
 # Get pretrained models
 vae = AutoencoderKL1D.from_pretrained('/home/kkj/ProtDiffusion/output/protein-VAE-UniRef50_v9.3/pretrained/EMA')
@@ -85,19 +60,16 @@
 # Check dataset lengths
 print(f"Train dataset length: {len(train_dataset)}")
 
->>>>>>> d0cdefc4
+# shuffle again for 1.1
+train_dataset = dataset.shuffle(config.seed + 1)
+
+# Get pretrained models
+tokenizer = PreTrainedTokenizerFast.from_pretrained("/zhome/fb/0/155603/ProtDiffusion/ProtDiffusion/tokenizer/tokenizer_v4.1")
+vae = AutoencoderKL1D.from_pretrained('/work3/s204514/protein-VAE-UniRef50_v9.3/pretrained/EMA')
 
 print("num cpu cores:", os.cpu_count())
 print("setting num_workers to 16")
 num_workers = 16
-<<<<<<< HEAD
-train_dataloader = make_dataloader(config, 
-                                   train_dataset,
-                                   tokenizer=tokenizer,
-                                   max_len=config.max_len_start,
-                                   num_workers=num_workers,
-                                   drop_last=True, # False
-=======
 
 train_dataloader = make_clustered_dataloader(config.batch_size,
                                              config.mega_batch,
@@ -116,7 +88,6 @@
                                            num_workers=1,
                                            seed=config.seed,
                                            shuffle=False,
->>>>>>> d0cdefc4
 )
 
 print("length of train dataloader: ", len(train_dataloader))
@@ -152,11 +123,7 @@
                                val_dataloader=val_dataloader,
                                test_dataloader=None,
                                noise_scheduler = noise_scheduler, # the scheduler to use for the diffusion
-<<<<<<< HEAD
                                eval_seq_len = [2048, 2048, 1024, 1024], # the sequence lengths to evaluate on
-=======
-                               eval_seq_len = [4096, 4096, 1024, 1024], # the sequence lengths to evaluate on
->>>>>>> d0cdefc4
                                eval_class_labels = [0,1,0,1], # the class labels to evaluate on, should be a list the same length as the eval batch size
                                eval_guidance_scale = 4.0, # the scale of the guidance for the diffusion
                                eval_num_inference_steps = 1000, # the number of inference steps for the diffusion
