--- conflicted
+++ resolved
@@ -58,15 +58,12 @@
 
 # %%
 print("num cpu cores:", os.cpu_count())
-<<<<<<< HEAD
+print("setting num_workers to 16")
+num_workers = 16
+train_dataloader = make_dataloader(config, 
 print("setting num_workers to 12")
 num_workers = 12
 train_dataloader = make_clustered_dataloader(config, 
-=======
-print("setting num_workers to 16")
-num_workers = 16
-train_dataloader = make_dataloader(config, 
->>>>>>> c9378a37
                                    train_dataset,
                                    tokenizer=tokenizer,
                                    max_len=config.max_len_start,
